# A zig websocket server.
This project follows Zig master. See available branches if you're targeting a specific version.

Skip to the [client section](#client).

# Server
```zig
const std = @import("std");
const ws = @import("websocket");

pub fn main() !void {
    var gpa = std.heap.GeneralPurposeAllocator(.{}){};
    const allocator = gpa.allocator();

    var server = try ws.Server(Handler).init(allocator, .{
        .port = 9224,
        .address = "127.0.0.1",
        .handshake = .{
            .timeout = 3,
            .max_size = 1024,
            // since we aren't using hanshake.headers
            // we can set this to 0 to save a few bytes.
            .max_headers = 0,
        },
    });

    // Arbitrary (application-specific) data to pass into each handler
    // Pass void ({}) into listen if you have none
    var app = App{};

    // this blocks
    try server.listen(&app);
}

// This is your application-specific wrapper around a websocket connection
const Handler = struct {
    app: *App,
    conn: *ws.Conn,

    // You must define a public init function which takes
    pub fn init(h: ws.Handshake, conn: *ws.Conn, app: *App) !Handler {
        // `h` contains the initial websocket "handshake" request
        // It can be used to apply application-specific logic to verify / allow
        // the connection (e.g. valid url, query string parameters, or headers)

        _ = h; // we're not using this in our simple case

        return .{
            .app = app,
            .conn = conn,
        };
    }

    // You must defined a public clientMessage method
    pub fn clientMessage(self: *Handler, data: []const u8) !void {
        try self.conn.write(data); // echo the message back
    }
};

// This is application-specific you want passed into your Handler's
// init function.
const App = struct {
  // maybe a db pool
  // maybe a list of rooms
};

```

## Handler
When you create a `websocket.Server(Handler)`, the specified `Handler` is your structure which will receive messages. It must have a public `init` function and `clientMessage` method. Other methods, such as `close` can optionally be defined.

### init
The `init` method is called with a `websocket.Handshake`, a `*websocket.Conn` and whatever app-specific value was passed into `Server(H).init`. 

When `init` is called, the handshake response has not yet been sent to the client (this allows your `init` method to return an error which will cause websocket.zig to send an error response and close the connection). As such, you should not use/write to the `*websocket.Conn` at this point. Instead, use the `afterInit` method, described next.

The websocket specification requires the initial "handshake" to contain certain headers and values. The library validates these headers. However applications may have additional requirements before allowing the connection to be "upgraded" to a websocket connection. For example, a one-time-use token could be required in the querystring. Applications should use the provided `websocket.Handshake` to apply any application-specific verification and optionally return an error to terminate the connection.

The `websocket.Handshake` exposes the following fields:

* `url: []const u8` - URL of the request in its original casing
* `method: []const u8` - Method of the request in its original casing
* `raw_headers: []const u8` - The raw "key1: value1\r\nkey2: value2\r\n" headers. Keys are lowercase.

If you set the `max_headers` configuration value to > 0, then you can use `req.headers.get("HEADER_NAME")` to extract a header value from the given name:

```zig
// the last parameter, an *App in this case, is an application-specific
// value that you passed into server.listen()
pub fn init(h: websocket.Handshake, conn: websocket.Conn, app: *App) !Handler {
    // get returns a ?[]const u8
    // the name is lowercase
    // the value is in its original case
    const token = handshake.headers.get("authorization") orelse {
        return error.NotAuthorized;
    }

    return .{
        .app = app,
        .conn = conn,
    };
}

```

You can iterate through all the headers:
```zig
var it = handshake.headers.iterator();
while (it.next) |kv| {
    std.debug.print("{s} = {s}\n", .{kv.key, kv.value});
}
```

Memory referenced by the `websocket.Handshake`, including headers from `handshake.headers` will be freed after the call to `init` completes. Application that need these values to exist beyond the call to `init` must make a copy.

### afterInit
If your handler defines a `afterInit(handler: *Handler) !void` method, the method is called after the handshake response has been sent. This is the first time the connection can safely be used.

`afterInit` supports two overloads:

```zig
pub fn afterInit(handler: *Handler) !void
pub fn afterInit(handler: *Handler, ctx: anytype) !void
```

The `ctx` is the same `ctx` passed into `init`. It is passed here for cases where the value is only needed once when the connection is established.

### clientMessage
The `clientMessage` method is called whenever a text or binary message is received.

The `clientMessage` method can take one of four shapes. The simplest, shown in the first example, is:

```zig
// simple clientMessage
clientMessage(h: *Handler, data: []u8) !void
```

The Websocket specific has a distinct message type for text and binary. Text messages must be valid UTF-8. Websocket.zig does not do this validation (it's expensive and most apps don't care). However, if you do care about the distinction, your `clientMessage` can take another parameter:

```zig
// clientMessage that accepts a tpe to differentiate between messages
// sent as `text` vs those sent as `binary`. Either way, Websocket.zig
// does not validate that text data is valid UTF-8.
clientMessage(h: *Handler, data: []u8, tpe: ws.MessageTextType) !void
```

Finally, `clientMessage` can take an optional `std.mem.Allocator`. If you need to dynamically allocate memory within `clientMessage`, consider using this allocator. It is a fast thread-local buffer that fallsback to an arena allocator. Allocations made with this allocator are freed after `clientMessage` returns:

```zig
// clientMessage that takes an allocator
clientMessage(h: *Handler, allocator: Allocator, data: []u8) !void

// cilentMessage that takes an allocator AND a MessageTextType
clientMessage(h: *Handler, allocator: Allocator, data: []u8, tpe: ws.MessageTextType) !void`
```

If `clientMessage` returns an error, the connection is closed. You can also call `conn.close()` within the method.

### close
If your handler defines a `close(handler: *Handler)` method, the method is called whenever the connection is being closed. Guaranteed to be called exactly once, so it is safe to deinitialize the `handler` at this point. This is called no mater the reason for the closure (on shutdown, if the client closed the connection, if your code close the connection, ...)

The socket may or may not still be alive.

### clientClose
If your handler defines a `clientClose(handler: *Handler, data: []u8) !void` method, the function will be called whenever a `close` message is received from the client. 

You almost certainly *do not* want to define this method and instead want to use `close()`. When not defined, websocket.zig follows the websocket specific and replies with its own matching close message.

### clientPong
If your handler defines a `clientPong(handler: *Handler, data: []u8) !void` method, the function will be called whenever a `pong` message is received from the client. When not defined, no action is taken.

### clientPing
If your handler defines a `clientPing(handler: *Handler, data: []u8) !void` method, the function will be called whenever `ping` message is received from the client. When not defined, websocket.zig will write a corresponding `pong` reply.

## websocket.Conn
The call to `init` includes a `*websocket.Conn`. It is expected that handlers will keep a reference to it. The main purpose of the `*Conn` is to write data via `conn.write([]const u8)` and `conn.writeBin([]const u8)`. The websocket protocol differentiates between a "text" and "binary" message, with the only difference that "text" must be valid UTF-8. This library does not enforce this. Which you use really depends on what your client expects. For browsers, text messages appear as strings, and binary messages appear as a Blob or ArrayBuffer (depending on how the client is configured).

`conn.close(.{})` can also be called to close the connection. Calling `conn.close()` **will** result in the handler's `close` callback being called. 

`close` takes an optional value where you can specify the `code` and/or `reason`: `conn.close(.{.code = 4000, .reason = "bye bye"})` Refer to [RFC6455](https://datatracker.ietf.org/doc/html/rfc6455#section-7.4.1) for valid codes. The `reason` must be <= 123 bytes.

### Writer
It's possible to get a `std.io.Writer` from a `*Conn`. Because websocket messages are framed, the writter will buffer the message in memory and requires an explicit "flush". Buffering requires an allocator. 

```zig
// .text or .binary
var wb = conn.writeBuffer(.text, allocator);
defer wb.deinit();
try std.fmt.format(wb.writer(), "it's over {d}!!!", .{9000});
try wb.flush();
```

Consider using the `clientMessage` overload which accepts an allocator. Not only is this allocator fast (it's a thread-local buffer than fallsback to an arena), but it also eliminates the need to call `deinit`:

```zig
pub fn clientMessage(h: *Handler, allocator: Allocator, data: []const u8) !void {
    // Use the provided allocator.
    // It's faster and doesn't require `deinit` to be called

    var wb = conn.writeBuffer(.text, allocator);
    try std.fmt.format(wb.writer(), "it's over {d}!!!", .{9000});
    try wb.flush();
}
```

## Thread Safety
Websocket.zig ensures that only 1 message per connection/handler is processed at a time. Therefore, you will never have concurrent calls to `clientMessage`, `clientPing`, `clientPong` or `clientClose`. Conversely, concurrent calls to methods of `*websocket.Conn` are allowed (i.e. `conn.write` and `conn.close`). 

## Config
The 2nd parameter to `Server(H).init` is a configuration object. 

```zig
pub const Config = struct {
    port: u16 = 9882,

    // Ignored if unix_path is set
    address: []const u8 = "127.0.0.1",

    // Not valid on windows
    unix_path: ?[]const u8 = null,

    // In nonblocking mode (Linux/Mac/BSD), sets the number of
    // listening threads. Defaults to 1.
    // In blocking mode, this is ignored and always set to 1.
    worker_count: ?u8 = null,

    // The maximum number of connections, per worker.
    // default: 16_384
    max_conn: ?usize = null,

    // The maximium allows message size. 
    // A websocket message can have up to 14 bytes of overhead/header
    // Default: 65_536
    max_message_size: ?usize = null,

    handshake: Config.Handshake = .{},
    thread_pool: ThreadPool = .{},
    buffers: Config.Buffers = .{},

    // In blocking mode the thread pool isn't used 
    pub const ThreadPool = struct {
        // Number of threads to process messages.
        // These threads are where your `clientXYZ` method will execute.
        // Default: 4.
        count: ?u16 = null,

        // The maximum number of pending requests that the thread pool will accept
        // This applies back pressure to worker and ensures that, under load
        // pending requests get precedence over processing new requests.
        // Default: 500.
        backlog: ?u32 = null,

        // Size of the static buffer to give each thread. Memory usage will be 
        // `count * buffer_size`.
        // If clientMessage isn't defined with an Allocator, this defaults to 0.
        // Else it default to 32768
        buffer_size: ?usize = null,
    };

    const Handshake = struct {
        // time, in seconds, to timeout the initial handshake request
        timeout: u32 = 10,

        // Max size, in bytes, allowed for the initial handshake request.
        // If you're expected a large handshake (many headers, large cookies, etc)
        // you'll need to set this larger.
        // Default: 1024
        max_size: ?u16 = null,

        // Max number of headers to capture. These become available as
        // handshake.headers.get(...).
        // Default: 0
        max_headers: ?u16 = null,

        // Count of handshake objects to keep in a pool. More are created
        // as needed.
        // Default: 32
        count: ?u16 = null,
    };

    const Buffers = struct {
        // The number of "small" buffers to keep pooled.
        //
        // When `null`, the small buffer pool is disabled and each connection
        // gets its own dedicated small buffer (of `size`). This is reasonable
        // when you expect most clients to be sending a steady stream of data.
        
        // When set > 0, a pool is created (of `size` buffers) and buffers are 
        // assigned as messages are received. This is reasonable when you expect
        // sporadic and messages from clients.
        //
        // Default: `null`
        small_pool: ?usize = null,

        // The size of each "small" buffer. Depending on the value of `pool`
        // this is either a per-connection buffer, or the size of pool buffers
        // shared between all connections
        // Default: 2048
        small_size: ?usize = null,

        // The number of large buffers to have in the pool.
        // Messages larger than `buffers.small_size` but smaller than `max_message_size`
        // will attempt to use a large buffer from the pool.
        // If the pool is empty, a dynamic buffer is created.
        // Default: 8
        large_pool: ?u16 = null,

        // The size of each large buffer.
        // Default: min(2 * buffers.small_size, max_message_size)
        large_size: ?usize = null,
    };
}
```

## Logging
websocket.zig uses Zig's built-in scope logging. You can control the log level by having an `std_options` decleration in your program's main file:

```zig
pub const std_options = .{
    .log_scope_levels = &[_]std.log.ScopeLevel{
        .{ .scope = .websocket, .level = .err },
    }
};
```

## Advanced

### Pre-Framed Comptime Message
Websocket message have their own special framing. When you use `conn.write` or `conn.writeBin` the data you provide is "framed" into a correct websocket message. Framing is fast and cheap (e.g., it DOES NOT require an O(N) loop through the data). Nonetheless, there may be be cases where pre-framing messages at compile-time is desired. The `websocket.frameText` and `websocket.frameBin` can be used for this purpose:

```zig
const UNKNOWN_COMMAND = websocket.frameText("unknown command");
...

pub fn clientMessage(self: *Handler, data: []const u8) !void {
    if (std.mem.startsWith(u8, data, "join: ")) {
        self.handleJoin(data)
    } else if (std.mem.startsWith(u8, data, "leave: ")) {
        self.handleLead(data)
    } else {
        try self.conn.writeFramed(UNKNOWN_COMMAND);
    }
}
```

### Blocking Mode
kqueue (BSD, MacOS) or epoll (Linux) are used on supported platforms. On all other platforms (most notably Windows), a more naive thread-per-connection with blocking sockets is used.

The comptime-safe, `websocket.blockingMode() bool` function can be called to determine which mode websocket is running in (when it returns `true`, then you're running the simpler blocking mode).

### Per-Connection Buffers
In non-blocking mode, the `buffers.small_pool` and `buffers.small_size` should be set for your particular use case. When `buffers.small_pool == null`, each connection gets its own buffer of `buffers.small_size` bytes. This is a good option if you expect most of your clients to be sending a steady stream of data. While it might take more memory (# of connections * buffers.small_size), its faster and minimizes multi-threading overhead.

However, if you expect clients to only send messages sporadically, such as a chat application, enabling the pool can reduce memory usage at the cost of a bit of overhead.

In blocking mode, these settings are ignored and each connection always gets its own buffer (though there is still a shared large buffer pool).

### Stopping
`server.stop()` can be called to stop the webserver. It is safe to call this from a different thread (i.e. a `sigaction` handler).

## Testing
The library comes with some helpers for testing.

```zig
const wt = @import("websocket").testing;

test "handler: echo" {
    var wtt = wt.init();
    defer wtt.deinit();

    // create an instance of your handler (however you want)
    // and use &tww.conn as the *ws.Conn field
    var handler = Handler{
        .conn = &wtt.conn,
    };

    // execute the methods of your handler
    try handler.clientMessage("hello world");

    // assert what the client should have received
    try wtt.expectMessage(.text, "hello world");
}
```

Besides `expectMessage` you can also call `expectClose()`.

Note that this testing is heavy-handed. It opens up a pair of sockets with one side listening on `127.0.0.1` and accepting a connection from the other. `wtt.conn` is the "server" side of the connection, and assertion happens on the client side.

# Client
The `*websocket.Client` can be used in one of two ways. At its simplest, after creating a client and initiating a handshake, you simply use <code>write</code> to send messages and <code>read</code> to receive them. First, we create the client and initiate the handshake:

```zig
pub fn main() !void {
  var gpa = std.heap.GeneralPurposeAllocator(.{}){};
  const allocator = gpa.allocator();

  // create the client
  var client = try websocket.Client.init(allocator, .{
    .port = 9224,
    .host = "localhost",
  });
  defer client.deinit();

  // send the initial handshake request
  const request_path = "/ws";
  try client.handshake(request_path, .{
    .timeout_ms = 1000,
    // Raw headers to send, if any. 
    // A lot of servers require a Host header.
    // Separate multiple headers using \r\n
    .headers = "Host: localhost:9224",
  });
}
```

We can then use `read` and `write`. By default, `read` blocks until a message is received (or an error occurs). We can make it return `null` by setting a timeout:

```zig
  // optional, read will return null after 1 second
  try client.readTimeout(std.time.ms_per_s * 1);

  // echo messages back to the server until the connection is closed
  while (true) {
    // since we didn't set a timeout, client.read() will either
    // return a message or an error (i.e. it won't return null)
    const message = (try client.read()) orelse {
        // no message after our 1 second
        std.debug.print(".", .{});
        continue;
    };

    // must be called once you're done processing the request
    defer client.done(message);

    switch (message.type) {
      .text, .binary => {
        std.debug.print("received: {s}\n", .{message.data});
        try client.write(message.data);
      },
      .ping => try client.writePong(message.data),
      .pong => {},
      .close => {
        client.close();
        break;
      }
    }
  }
}
```

### Custom Wrapper
In more advanced cases, you'll likely want to wrap a `*ws.Client` in your own type and use a background read loop with "callback" methods. Like in the above example, you'll first want to create a client and initialize a handshake:

```zig
const ws = @import("websocket");

const Handler = struct {
  client: ws.Client,

  fn init(allocator: std.mem.Allocator) !Handler {
    var client = try ws.Client.init(allocator, .{
      .port = 9224,
      .host = "localhost",
    });
    defer client.deinit();

     // send the initial handshake request
    const request_path = "/ws";
    try client.handshake(request_path, .{
      .timeout_ms = 1000,
      .headers = "host: localhost:9224\r\n",
    });

    return .{
      .client = client,
    };
  }
  ```

You can then call `client.readLoopInNewThread()` to start a background listener. Your handler must define a `serverMessage` method:

```zig
  pub fn startLoop(self: *Handler) !void {
    // use readLoop for a blocking version
    const thread = try self.client.readLoopInNewThread(self);
    thread.detach();
  }

  pub fn serverMessage(self: *Handler, data: []u8) !void {
    // echo back to server
    return self.client.write(data);
  }
}
```

Websockets have a number of different message types. `serverMessage` only receives text and binary messages. If you care about the distinction, you can use an overload:

```zig
pub fn serverMessage(self: *Handler, data: []u8, tpe: ws.MessageTextType) !void
```

where `tpe` will be either `.text` or `.binary`. Different callbacks are used for the other message types.

#### Optional Callbacks
In addition to the required `serverMessage`, you can define optional callbacks.

```zig
// Guaranteed to be called exactly once when the readLoop exits
pub fn close(self: *Handler) void

// If omitted, websocket.zig will automatically reply with a pong
pub fn serverPing(self: *Handler, data: []u8) !void

// If omitted, websocket.zig will ignore this  message
pub fn serverPong(self: *Handler) !void

// If omitted, websocket.zig will automatically reply with a close message
pub fn serverClose(self: *Handler) !void
```

You almost certainly **do not** want to define a `serverClose` method, but instead what do define a `close` method. In your `close` callback, you should call `client.close(.{})` (and optionally pass a code and reason).

## Client
Whether you're calling `client.read()` explicitly or using `client.readLoopInNewThread()` (or `client.readLoop()`), the `client` API is the same. In both cases, the various `write` methods, as well as `close()` are thread-safe.

### Writing
It may come as a surprise, but every variation of `write` expects a `[]u8`, not a `[]const u8`. Websocket payloads sent from a client need to be masked, which the websocket.zig library handles. It is obviously more efficient to mutate the given payload versus creating a copy. By taking a `[]u8`, applications with mutable buffers benefit from avoiding the clone. Applications that have immutable buffers will need to create a mutable clone.

<<<<<<< HEAD
More advanced methods are:
* `writeCloseWithCode(u16)` - Sends a close message with the specified code.
* `writeCloseWithReason(u16, []const u8)` - Sends a close message with the specified code and reason. The reason must be <= 123 bytes long.
* `writePing([]u8)` - Writes a ping frame
* `writePong([]u8)` - Writes a pong frame
* `writeFrame(websocket.OpCode, []u8) - Writes an arbitrary frame`. `OpCode` is an enum with possible values of: `text`, `binary`, `close`, `ping`, `pong`
=======
```
// write a text message
pub fn write(self: *Client, data: []u8) !void
>>>>>>> 84b704be

// write a text message (same as client.write(data))
pub fn writeText(self: *Client, data: []u8) !void

// write a binary message
pub fn writeBin(self: *Client, data: []u8) !void

// write a ping message
pub fn writePing(self: *Client, data: []u8) !void

// write a pong message
// if you don't define a handlePong message, websocket.zig
// will automatically answer any ping with a pong
pub fn writePong(self: *Client, data: []u8) !void

// lower-level, use by all of the above
pub fn writeFrame(self: *Client, op_code: proto.OpCode, data: []u8) !void
```

### Reading
As seen above, most applications will either chose to call `read()` explicitly or use a `readLoop`. It is **not safe* to call `read` while the read loop is running.

```zig
// Reads 1 message. Returns null on timeout
// Set a timeout using `client.readTimeout(ms)`
pub fn read(self: *Client) !?ws.Message


// Starts a readloop in the calling thread. 
// `@TypeOf(handler)` must define the `serverMessage` callback
// (and may define other optional callbacks)
pub fn readLoop(self: *Client, handler: anytype) !void

// Same as `readLoop` but starts the readLoop in a new thread
pub fn readLoopInNewThread(self: *Client, h: anytype) !std.Thread
```

### Closing
Use `try client.close(.{.code = 4000, .reason = "bye"})` to both send a close frame and close the connection. Noop if the connection is already known to be close. Thread safe.

Both `code` and `reason` are optional. Refer to [RFC6455](https://datatracker.ietf.org/doc/html/rfc6455#section-7.4.1) for valid codes. The `reason` must be <= 123 bytes.


### Performance Optimization 1 - CA Bundle
For a high number of connections, it might be beneficial to manage our own CA bundle:

```zig
// some global data
var ca_bundle = std.crypto.Certificate.Bundle{}
try ca_bundle.rescan(allocator);
defer ca_bundle.deinit(allocator);
```

And then assign this `ca_bundle` into the the configuration's `ca_bundle` field. This way the library does not have to create and scan the installed CA certificates for each client connection.

### Performance Optimization 2 - Buffer Provider
For a high nummber of connections a large buffer pool can be created and provided to each client:

```zig
// Create a buffer pool of 10 buffers, each being 32K
const buffer_provider = try websocket.bufferProvider(allocator, 10, 32768);
defer buffer_provider.deinit();


// create your client(s) using the above created buffer_provider
var client = try websocket.connect(allocator, "localhost", 9001, .{
    ...
    .buffer_provider = buffer_provider,
});
```

This allows each client to have a reasonable `buffer_size` that can accomodate most messages, while having an efficient fallback for the occasional large message. When `max_size` is greater than the large buffer pool size (32K in the above example) or when all pooled buffers are used, a dynamic buffer is created.<|MERGE_RESOLUTION|>--- conflicted
+++ resolved
@@ -2,6 +2,8 @@
 This project follows Zig master. See available branches if you're targeting a specific version.
 
 Skip to the [client section](#client).
+
+If you're upgrading from a previous version, check out the [Server Migration](https://github.com/karlseguin/websocket.zig/wiki/Server-Migration) and [Client Migration](https://github.com/karlseguin/websocket.zig/wiki/Client-Migration) wikis.
 
 # Server
 ```zig
@@ -448,6 +450,26 @@
 }
 ```
 
+### Config
+When creating a Client, the 2nd parameter is a configuration object:
+
+* `port` - The port to connect to. Required.
+* `host` - The host/IP address to connect to. The Host:IP value IS NOT automatically put in the header of the handshake request. Required.
+* `max_size` - Maximum incoming message size to allow. The library will dynamically allocate up to this much space per request. Default: `65536`.
+* `buffer_size` - Size of the static buffer that's available for the client to process incoming messages. While there's other overhead, the minimal memory usage of the server will be `# of active clients * buffer_size`. Default: `4096`.
+* `tls` - Whether or not to connect over TLS. Only TLS 1.3 is supported. Default: `false`.
+* `ca_bundle` - Provide a custom `std.crypto.Certificate.Bundle`. Only meaningful when `tls = true`. Default: `null`.
+
+Setting `max_size == buffer_size` is valid and will ensure that no dynamic memory allocation occurs once the connection is established.
+
+Zig only supports TLS 1.3, so this library can only connect to hosts using TLS 1.3. If no `ca_bundle` is provided, the library will create a default bundle per connection.
+
+### Handshake
+`client.handshake()` takes two parameters. The first is the request path. The second is handshake configuration value:
+
+* `timeout_ms` - Timeout, in milliseconds, for the handshake. Default: `10_000` (10 seconds).
+* `headers` - Raw headers to include in the handshake. Multiple headers should be separated by by "\r\n". Many servers require a Host header. Example: `"Host: server\r\nAuthorization: Something"`. Defaul: `null`
+
 ### Custom Wrapper
 In more advanced cases, you'll likely want to wrap a `*ws.Client` in your own type and use a background read loop with "callback" methods. Like in the above example, you'll first want to create a client and initialize a handshake:
 
@@ -526,18 +548,9 @@
 ### Writing
 It may come as a surprise, but every variation of `write` expects a `[]u8`, not a `[]const u8`. Websocket payloads sent from a client need to be masked, which the websocket.zig library handles. It is obviously more efficient to mutate the given payload versus creating a copy. By taking a `[]u8`, applications with mutable buffers benefit from avoiding the clone. Applications that have immutable buffers will need to create a mutable clone.
 
-<<<<<<< HEAD
-More advanced methods are:
-* `writeCloseWithCode(u16)` - Sends a close message with the specified code.
-* `writeCloseWithReason(u16, []const u8)` - Sends a close message with the specified code and reason. The reason must be <= 123 bytes long.
-* `writePing([]u8)` - Writes a ping frame
-* `writePong([]u8)` - Writes a pong frame
-* `writeFrame(websocket.OpCode, []u8) - Writes an arbitrary frame`. `OpCode` is an enum with possible values of: `text`, `binary`, `close`, `ping`, `pong`
-=======
 ```
 // write a text message
 pub fn write(self: *Client, data: []u8) !void
->>>>>>> 84b704be
 
 // write a text message (same as client.write(data))
 pub fn writeText(self: *Client, data: []u8) !void
