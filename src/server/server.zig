const std = @import("std");
const builtin = @import("builtin");
const proto = @import("../proto.zig");
const buffer = @import("../buffer.zig");

const net = std.net;
const posix = std.posix;
const Thread = std.Thread;
const Allocator = std.mem.Allocator;
const FixedBufferAllocator = std.heap.FixedBufferAllocator;

const log = std.log.scoped(.websocket);

const OpCode = proto.OpCode;
const Reader = proto.Reader;
const Message = proto.Message;
pub const Handshake = @import("handshake.zig").Handshake;
const Compression = @import("../websocket.zig").Compression;
const FallbackAllocator = @import("fallback_allocator.zig").FallbackAllocator;

const DEFAULT_MAX_CONN = 16_384;
const DEFAULT_BUFFER_SIZE = 2048;
const DEFAULT_MAX_MESSAGE_SIZE = 65_536;

const EMPTY_PONG = ([2]u8{ @intFromEnum(OpCode.pong), 0 })[0..];
// CLOSE, 2 length, code
const CLOSE_NORMAL = ([_]u8{ @intFromEnum(OpCode.close), 2, 3, 232 })[0..]; // code: 1000
const CLOSE_PROTOCOL_ERROR = ([_]u8{ @intFromEnum(OpCode.close), 2, 3, 234 })[0..]; //code: 1002

const force_blocking: bool = blk: {
    const build = @import("build");
    if (@hasDecl(build, "websocket_blocking")) {
        break :blk build.websocket_blocking;
    }
    break :blk false;
};

pub fn blockingMode() bool {
    if (force_blocking) {
        return true;
    }
    return switch (builtin.os.tag) {
        .linux, .macos, .ios, .tvos, .watchos, .freebsd, .netbsd, .dragonfly, .openbsd => false,
        else => true,
    };
}

pub const Config = struct {
    port: u16 = 9882,
    address: []const u8 = "127.0.0.1",
    unix_path: ?[]const u8 = null,

    worker_count: ?u8 = null,

    max_conn: ?usize = null,
    max_message_size: ?usize = null,

    handshake: Config.Handshake = .{},
    thread_pool: ThreadPool = .{},
    buffers: Config.Buffers = .{},
    compression: ?Compression = null,

    pub const ThreadPool = struct {
        count: ?u16 = null,
        backlog: ?u32 = null,
        buffer_size: ?usize = null,
    };

    pub const Handshake = struct {
        timeout: u32 = 10,
        max_size: ?u16 = null,
        max_headers: ?u16 = null,
        max_res_headers: ?u16 = null,
        count: ?u16 = null,
    };

    pub const Buffers = struct {
        small_size: ?usize = null,
        small_pool: ?usize = null,
        large_size: ?usize = null,
        large_pool: ?u16 = null,
    };

    fn workerCount(self: *const Config) usize {
        if (comptime blockingMode()) {
            return 1;
        }
        return self.worker_count orelse 1;
    }
};

pub fn Server(comptime H: type) type {
    return struct {
        config: Config,
        allocator: Allocator,

        _state: WorkerState,
        _signals: []posix.fd_t,
        _mut: Thread.Mutex,
        _cond: Thread.Condition,

        const Self = @This();

        pub fn init(allocator: Allocator, config: Config) !Self {
            if (blockingMode()) {
                if (config.buffers.small_pool) |p| {
                    if (p > 1) {
                        log.warn("blockingMode() cannot utilize a small buffer pool, using per-connection buffer instead", .{});
                    }
                }
            }

            var c = config;
            if (c.compression != null) {
                log.warn("Compression is disabled as part of the 0.15 upgrade. I do hope to re-enable it soon.", .{});
                c.compression = null;
            }

            const signals = try allocator.alloc(posix.fd_t, config.workerCount());
            errdefer allocator.free(signals);

            var state = try WorkerState.init(allocator, config);
            errdefer state.deinit();

            return .{
                ._mut = .{},
                ._cond = .{},
                ._state = state,
                ._signals = signals,
                .config = c,
                .allocator = allocator,
            };
        }

        pub fn deinit(self: *Self) void {
            self._state.deinit();
            self.allocator.free(self._signals);
        }

        pub fn listenInNewThread(self: *Self, ctx: anytype) !Thread {
            self._mut.lock();
            defer self._mut.unlock();
            const thrd = try Thread.spawn(.{}, Self.listen, .{ self, ctx });

            // we don't return until listen() signals us that the server is up
            self._cond.wait(&self._mut);
            return thrd;
        }

        pub fn listen(self: *Self, ctx: anytype) !void {
            self._mut.lock();
            errdefer {
                self._cond.signal();
                self._mut.unlock();
            }

            const config = &self.config;

            var no_delay = true;
            const address = blk: {
                if (config.unix_path) |unix_path| {
                    if (comptime std.net.has_unix_sockets == false) {
                        return error.UnixPathNotSupported;
                    }
                    no_delay = false;
                    std.fs.deleteFileAbsolute(unix_path) catch {};
                    break :blk try net.Address.initUnix(unix_path);
                } else {
                    const listen_port = config.port;
                    const listen_address = config.address;
                    break :blk try net.Address.parseIp(listen_address, listen_port);
                }
            };

            const socket = blk: {
                var sock_flags: u32 = posix.SOCK.STREAM | posix.SOCK.CLOEXEC;
                if (blockingMode() == false) sock_flags |= posix.SOCK.NONBLOCK;

                const socket_proto = if (address.any.family == posix.AF.UNIX) @as(u32, 0) else posix.IPPROTO.TCP;
                break :blk try posix.socket(address.any.family, sock_flags, socket_proto);
            };

            if (no_delay) {
                // TODO: Broken on darwin:
                // https://github.com/ziglang/zig/issues/17260
                // if (@hasDecl(os.TCP, "NODELAY")) {
                //  try os.setsockopt(socket.sockfd.?, os.IPPROTO.TCP, os.TCP.NODELAY, &std.mem.toBytes(@as(c_int, 1)));
                // }
                try posix.setsockopt(socket, posix.IPPROTO.TCP, 1, &std.mem.toBytes(@as(c_int, 1)));
            }

            if (@hasDecl(posix.SO, "REUSEPORT_LB")) {
                try posix.setsockopt(socket, posix.SOL.SOCKET, posix.SO.REUSEPORT_LB, &std.mem.toBytes(@as(c_int, 1)));
            } else if (@hasDecl(posix.SO, "REUSEPORT")) {
                try posix.setsockopt(socket, posix.SOL.SOCKET, posix.SO.REUSEPORT, &std.mem.toBytes(@as(c_int, 1)));
            } else {
                try posix.setsockopt(socket, posix.SOL.SOCKET, posix.SO.REUSEADDR, &std.mem.toBytes(@as(c_int, 1)));
            }

            {
                const socklen = address.getOsSockLen();
                try posix.bind(socket, &address.any, socklen);
                try posix.listen(socket, 1024); // kernel backlog
            }

            const C = @TypeOf(ctx);

            if (comptime blockingMode()) {
                errdefer posix.close(socket);
                var w = try Blocking(H).init(self.allocator, &self._state);
                defer w.deinit();

                const thrd = try std.Thread.spawn(.{}, Blocking(H).run, .{ &w, socket, ctx });
                log.info("starting blocking worker to listen on {}", .{address});

                // incase listenInNewThread was used and is waiting for us to start
                self._cond.signal();

                // this is what we'll shutdown when stop() is called
                self._signals[0] = socket;
                self._mut.unlock();
                thrd.join();
            } else {
                defer posix.close(socket);
                const W = NonBlocking(H, C);

                const allocator = self.allocator;

                var signals = self._signals;
                const worker_count = signals.len;
                const threads = try allocator.alloc(Thread, worker_count);
                const workers = try allocator.alloc(W, worker_count);

                var started: usize = 0;

                errdefer for (0..started) |i| {
                    // on success, these will be closed by a call to stop();
                    posix.close(signals[i]);
                };

                defer {
                    for (0..started) |i| {
                        workers[i].deinit();
                    }
                    allocator.free(threads);
                    allocator.free(workers);
                }

                for (0..worker_count) |i| {
                    const pipe = try posix.pipe2(.{ .NONBLOCK = true });
                    errdefer posix.close(pipe[1]);

                    workers[i] = try W.init(self.allocator, &self._state, ctx);
                    errdefer workers[i].deinit();

                    threads[i] = try Thread.spawn(.{}, W.run, .{ &workers[i], socket, pipe[0] });

                    signals[i] = pipe[1];
                    started += 1;
                }

                log.info("starting nonblocking worker to listen on {f}", .{address});

                // in case startInNewThread is waiting
                self._cond.signal();

                self._mut.unlock();

                for (threads) |thrd| {
                    thrd.join();
                }
            }
        }

        pub fn stop(self: *Self) void {
            self._mut.lock();
            defer self._mut.unlock();
            for (self._signals) |s| {
                if (blockingMode()) {
                    // necessary to unblock accept on linux
                    // (which might not be that necessary since, on Linux,
                    // NonBlocking should be used)
                    posix.shutdown(s, .recv) catch {};
                }
                posix.close(s);
            }
        }
    };
}

// This is our Blocking worker. It's very different than NonBlocking and much simpler.
pub fn Blocking(comptime H: type) type {
    return struct {
        allocator: Allocator,
        handshake_timeout: Timeout,
        connection_buffer_size: usize,
        conn_manager: ConnManager(H, false),
        handshake_pool: *Handshake.Pool,
        buffer_provider: *buffer.Provider,
        compression: ?Compression,

        const Timeout = struct {
            sec: u32,
            timeval: [@sizeOf(std.posix.timeval)]u8,

            // if sec is null, it means we want to cancel the timeout.
            fn init(sec: u32) Timeout {
                return .{
                    .sec = sec,
                    .timeval = std.mem.toBytes(posix.timeval{ .sec = @intCast(sec), .usec = 0 }),
                };
            }

            pub const none = std.mem.toBytes(posix.timeval{ .sec = 0, .usec = 0 });
        };

        const Self = @This();

        pub fn init(allocator: Allocator, state: *WorkerState) !Self {
            const config = &state.config;

            var conn_manager = try ConnManager(H, false).init(allocator, config.compression);
            errdefer conn_manager.deinit();

            return .{
                .conn_manager = conn_manager,
                .allocator = allocator,
                .compression = config.compression,
                .handshake_pool = state.handshake_pool,
                .buffer_provider = &state.buffer_provider,
                .handshake_timeout = Timeout.init(config.handshake.timeout),
                .connection_buffer_size = config.buffers.small_size orelse DEFAULT_BUFFER_SIZE,
            };
        }

        pub fn deinit(self: *Self) void {
            self.conn_manager.deinit();
        }

        pub fn run(self: *Self, listener: posix.socket_t, ctx: anytype) void {
            defer self.shutdown();
            while (true) {
                var address: net.Address = undefined;
                var address_len: posix.socklen_t = @sizeOf(net.Address);
                const socket = posix.accept(listener, &address.any, &address_len, posix.SOCK.CLOEXEC) catch |err| {
                    if (err == error.ConnectionAborted or err == error.SocketNotListening) {
                        log.info("received shutdown signal", .{});
                        return;
                    }
                    log.err("failed to accept socket: {}", .{err});
                    continue;
                };
                log.debug("({f}) connected", .{address});

                const thread = std.Thread.spawn(.{}, Self.handleConnection, .{ self, socket, address, ctx }) catch |err| {
                    posix.close(socket);
                    log.err("({f}) failed to spawn connection thread: {}", .{ address, err });
                    continue;
                };
                thread.detach();
            }
        }

        // Called in a thread started above in listen.
        // Wrapper around _handleConnection so that we can handle erros
        fn handleConnection(self: *Self, socket: posix.socket_t, address: net.Address, ctx: anytype) void {
            self._handleConnection(socket, address, ctx) catch |err| {
                log.err("({f}) uncaught error in connection handler: {}", .{ address, err });
            };
        }

        fn _handleConnection(self: *Self, socket: posix.socket_t, address: net.Address, ctx: anytype) !void {
            const conn_manager = &self.conn_manager;
            const hc = try conn_manager.create(socket, address, timestamp());

            {
                // Do our handshake
                errdefer self.cleanupConn(hc);
                const timeout = self.handshake_timeout;
                const deadline = timestamp() + timeout.sec;
                try posix.setsockopt(socket, posix.SOL.SOCKET, posix.SO.RCVTIMEO, &timeout.timeval);

                while (true) {
                    const compression, const ok = handleHandshake(H, self, hc, ctx);
                    if (ok == false) {
                        self.cleanupConn(hc);
                        return;
                    }
                    if (hc.handler != null) {
                        // if we have a handler, the our handshake completed
<<<<<<< HEAD
                        try conn_manager.setupCompression(hc, compression);
=======
                        if (compression) {
                            try conn_manager.setupCompression(hc);
                        }
>>>>>>> abbdfc0e
                        break;
                    }
                    if (timestamp() > deadline) {
                        self.cleanupConn(hc);
                        return;
                    }
                }
            }

            return self.readLoop(hc);
        }

        // The readloop is extracted from _handleConnection so that it can be called
        // directly when integrating with an http server
        pub fn readLoop(self: *Self, hc: *HandlerConn(H)) !void {
            defer self.cleanupConn(hc);
            try posix.setsockopt(hc.socket, posix.SOL.SOCKET, posix.SO.RCVTIMEO, &Timeout.none);

            // In BlockingMode, we always assign a reader for the duration of the connection
            // In scenarios where client rarely send data, this is going to use up an unecessary amount
            // of memory, but unlike nonblocking mode, we can't initialize the buffer just-in-time.
            const reader_buf = try self.allocator.alloc(u8, self.connection_buffer_size);
            defer self.allocator.free(reader_buf);

            hc.reader = Reader.init(reader_buf, self.buffer_provider, hc.compression);
            while (true) {
                if (handleClientData(H, hc, self.allocator, undefined) == false) {
                    break;
                }
            }
        }

        fn cleanupConn(self: *Self, hc: *HandlerConn(H)) void {
            hc.conn.closeSocket();
            self.conn_manager.cleanup(hc);
        }

        fn shutdown(self: *Self) void {
            var conn_manager = &self.conn_manager;
            conn_manager.shutdown(self);

            // wait up to 1 second for every connection to cleanly shutdown
            var i: usize = 0;
            while (i < 10) : (i += 1) {
                if (conn_manager.count() == 0) {
                    return;
                }
                std.Thread.sleep(std.time.ns_per_ms * 100);
            }
        }

        // called for each hc when shutting down
        fn shutdownCleanup(_: *Self, hc: *HandlerConn(H)) void {
            posix.shutdown(hc.socket, .recv) catch {};
        }
    };
}

fn NonBlocking(comptime H: type, comptime C: type) type {
    return struct {
        ctx: C,

        max_conn: usize,

        // KQueue or Epoll, depending on the platform
        loop: Loop,
        thread_pool: *ThreadPool,

        handshake_timeout: u32,
        handshake_pool: *Handshake.Pool,
        base: NonBlockingBase(H, true),
        compression: ?Compression,

        const Self = @This();
        const ThreadPool = @import("thread_pool.zig").ThreadPool(Self.dataAvailable);

        pub fn init(allocator: Allocator, state: *WorkerState, ctx: C) !Self {
            var base = try NonBlockingBase(H, true).init(allocator, state);
            errdefer base.deinit();

            const loop = try Loop.init();
            errdefer loop.deinit();

            const config = &state.config;
            var thread_pool = try ThreadPool.init(allocator, .{
                .count = config.thread_pool.count orelse 4,
                .backlog = config.thread_pool.backlog orelse 500,
                .buffer_size = config.thread_pool.buffer_size orelse if (needsAllocator(H)) 32_768 else 0,
            });
            errdefer thread_pool.deinit();

            return .{
                .ctx = ctx,
                .loop = loop,
                .base = base,
                .thread_pool = thread_pool,
                .compression = config.compression,
                .handshake_pool = state.handshake_pool,
                .handshake_timeout = state.config.handshake.timeout,
                .max_conn = config.max_conn orelse DEFAULT_MAX_CONN,
            };
        }

        pub fn deinit(self: *Self) void {
            self.loop.deinit();
            self.base.deinit();
            self.thread_pool.deinit();
        }

        fn run(self: *Self, listener: posix.socket_t, signal: posix.fd_t) void {
            self.loop.monitorAccept(listener) catch |err| {
                log.err("failed to add monitor to listening socket: {}", .{err});
                return;
            };

            self.loop.monitorSignal(signal) catch |err| {
                log.err("failed to add monitor to signal pipe: {}", .{err});
                return;
            };

            const thread_pool = self.thread_pool;
            const conn_manager = &self.base.conn_manager;
            const handshake_timeout = self.handshake_timeout;

            var now = timestamp();
            var oldest_pending_start_time: ?u32 = null;
            while (true) {
                const handshake_cutoff = now - handshake_timeout;
                const timeout = self.prepareToWait(handshake_cutoff) orelse blk: {
                    if (oldest_pending_start_time) |started| {
                        break :blk if (started < handshake_cutoff) 1 else @as(i32, @intCast(started - handshake_cutoff));
                    }
                    break :blk null;
                };

                var it = self.loop.wait(timeout) catch |err| {
                    log.err("failed to wait on events: {}", .{err});
                    std.Thread.sleep(std.time.ns_per_s);
                    continue;
                };

                now = timestamp();
                oldest_pending_start_time = null;
                while (it.next()) |data| {
                    if (data == 0) {
                        self.accept(listener, now) catch |err| {
                            log.err("accept error: {}", .{err});
                            std.Thread.sleep(std.time.ns_per_ms);
                        };
                        continue;
                    }

                    if (data == 1) {
                        self.base.shutdown();
                        return;
                    }

                    const hc: *HandlerConn(H) = @ptrFromInt(data);
                    if (hc.state == .handshake) {
                        // we need to get this out of the pending list, so that it doesn't
                        // cause a timeout while we're processing it.
                        // But we stll need to care about its timeout.
                        if (oldest_pending_start_time) |s| {
                            oldest_pending_start_time = @min(hc.conn.started, s);
                        } else {
                            oldest_pending_start_time = hc.conn.started;
                        }
                        conn_manager.activate(hc);
                    }
                    thread_pool.spawn(.{ self, hc });
                }
            }
        }

        // Enforces timeouts, and returns when the next timeout should be checked.
        fn prepareToWait(self: *Self, cutoff: u32) ?i32 {
            const cm = &self.base.conn_manager;

            // always ordered from oldest to newest, so once we find a conneciton
            // that isn't timed out, we can stop
            cm.lock.lock();
            defer cm.lock.unlock();

            var next_conn = cm.pending.head;
            while (next_conn) |hc| {
                const conn = &hc.conn;
                const started = conn.started;
                if (started > cutoff) {
                    // This is the first connection which hasn't timed out
                    // return the time until it times out.
                    return @intCast(started - cutoff);
                }

                next_conn = hc.next;

                // this connection has timed out. Don't use self.cleanup since there's
                // a bunch of stuff we can assume here..like there's no handler or reader
                conn.closeSocket();
                log.debug("({f}) handshake timeout", .{conn.address});
                if (hc.handshake) |h| {
                    h.release();
                }
                cm.pending.remove(hc);
                cm.pool.destroy(hc);
            }
            return null;
        }

        fn accept(self: *Self, listener: posix.fd_t, now: u32) !void {
            const max_conn = self.max_conn;
            const conn_manager = &self.base.conn_manager;

            while (conn_manager.count() < max_conn) {
                var address: net.Address = undefined;
                var address_len: posix.socklen_t = @sizeOf(net.Address);

                const socket = posix.accept(listener, &address.any, &address_len, posix.SOCK.CLOEXEC) catch |err| {
                    // When available, we use SO_REUSEPORT_LB or SO_REUSEPORT, so WouldBlock
                    // should not be possible in those cases, but if it isn't available
                    // this error should be ignored as it means another thread picked it up.
                    return if (err == error.WouldBlock) {} else err;
                };

                log.debug("({f}) connected", .{address});

                {
                    errdefer posix.close(socket);
                    // socket is _probably_ in NONBLOCKING mode (it inherits
                    // the flag from the listening socket).
                    const flags = try posix.fcntl(socket, posix.F.GETFL, 0);
                    const nonblocking = @as(u32, @bitCast(posix.O{ .NONBLOCK = true }));
                    if (flags & nonblocking == nonblocking) {
                        // Yup, it's in nonblocking mode. Disable that flag to
                        // put it in blocking mode.
                        _ = try posix.fcntl(socket, posix.F.SETFL, flags & ~nonblocking);
                    }
                }
                const hc = try self.base.newConn(socket, address, now);
                self.loop.monitorRead(hc, false) catch |err| {
                    self.base.cleanupConn(hc);
                    return err;
                };
            }
        }

        // Called in a thread-pool thread/
        // !! Access to self has to be synchronized !!
        // There can only be 1 dataAvailable executing per HC at any given time.
        // Access to HC *should not* need to be synchronized. Access to hc.conn
        // needs to be synchronized once &hc.conn is passed to the handler during
        // handshake (Conn is self-synchronized).
        // Shutdown throws a wrench in our synchronization model, since we could
        // be shutting down while we're processing data...but hopefully the way we
        // shutdown (by waiting for all the thread pools threads to end) solves this.
        // Else, we'll need to throw a bunch of locking around HC just to handle shutdown.
        fn dataAvailable(self: *Self, hc: *HandlerConn(H), thread_buf: []u8) void {
            var success = false;
            if (hc.handler == null) {
                success = self.dataForHandshake(hc) catch |err| blk: {
                    log.err("({f}) error processing handshake: {}", .{ hc.conn.address, err });
                    break :blk false;
                };
            } else {
                success = self.base.dataAvailable(hc, thread_buf);
            }

            var conn = &hc.conn;
            var closed: bool = undefined;
            if (success == false) {
                conn.closeSocket();
                closed = true;
            } else {
                closed = conn.isClosed();
            }

            if (closed) {
                self.base.cleanupConn(hc);
            } else {
                self.loop.monitorRead(hc, true) catch |err| {
                    log.debug("({f}) failed to add read event monitor: {}", .{ conn.address, err });
                    conn.closeSocket();
                    self.base.cleanupConn(hc);
                };
            }
        }

        fn dataForHandshake(self: *Self, hc: *HandlerConn(H)) !bool {
            var conn_manager = &self.base.conn_manager;
            const compression, const ok = handleHandshake(H, self, hc, self.ctx);
            if (ok == false) {
                return false;
            }

            if (hc.handler == null) {
                // still don't have a handshake
                conn_manager.inactive(hc);
            }

<<<<<<< HEAD
            try conn_manager.setupCompression(hc, compression);
=======
            if (compression) {
                try conn_manager.setupCompression(hc);
            }
>>>>>>> abbdfc0e
            return true;
        }
    };
}

fn NonBlockingBase(comptime H: type, comptime MANAGE_HS: bool) type {
    return struct {
        allocator: Allocator,

        buffer_provider: *buffer.Provider,

        // App can configure the use of a "small" buffer pool. This is the difference
        // between assigning a buffer to the connection just-in-time per message, or always
        small_buffer_pool: ?buffer.Pool,
        connection_buffer_size: usize,

        conn_manager: ConnManager(H, MANAGE_HS),

        const Self = @This();

        fn init(allocator: Allocator, state: *WorkerState) !Self {
            const config = &state.config;

            var conn_manager = try ConnManager(H, MANAGE_HS).init(allocator, config.compression);
            errdefer conn_manager.deinit();

            const connection_buffer_size = config.buffers.small_size orelse DEFAULT_BUFFER_SIZE;
            var small_buffer_pool: ?buffer.Pool = null;
            if (config.buffers.small_pool) |pool_count| {
                small_buffer_pool = try buffer.Pool.init(allocator, pool_count, connection_buffer_size);
            }

            errdefer if (small_buffer_pool) |sbp| {
                sbp.deinit();
            };

            return .{
                .allocator = allocator,
                .conn_manager = conn_manager,
                .small_buffer_pool = small_buffer_pool,
                .buffer_provider = &state.buffer_provider,
                .connection_buffer_size = connection_buffer_size,
            };
        }

        fn deinit(self: *Self) void {
            self.conn_manager.deinit();
            if (self.small_buffer_pool) |*sbp| {
                sbp.deinit();
            }
        }

        fn newConn(self: *Self, socket: posix.socket_t, address: net.Address, time: u32) !*HandlerConn(H) {
            return self.conn_manager.create(socket, address, time);
        }

        pub fn dataAvailable(self: *Self, hc: *HandlerConn(H), thread_buf: []u8) bool {
            return self._dataAvailable(hc, thread_buf) catch |err| {
                log.err("({f}) error processing client message: {}", .{ hc.conn.address, err });
                return false;
            };
        }

        fn _dataAvailable(self: *Self, hc: *HandlerConn(H), thread_buf: []u8) !bool {
            if (hc.reader == null) {
                const reader_buf = if (self.small_buffer_pool) |*sbp| try sbp.acquireOrCreate() else try self.allocator.alloc(u8, self.connection_buffer_size);
                hc.reader = Reader.init(reader_buf, self.buffer_provider, hc.compression);
            }
            const reader = &hc.reader.?;

            var fba = FixedBufferAllocator.init(thread_buf);
            const ok = handleClientData(H, hc, self.allocator, &fba);

            if (self.small_buffer_pool) |*sbp| {
                if (reader.isEmpty()) {
                    sbp.release(reader.static);
                    hc.reader = null;
                }
            }

            return ok;
        }

        fn cleanupConn(self: *Self, hc: *HandlerConn(H)) void {
            if (hc.reader) |*reader| {
                if (self.small_buffer_pool) |*sbp| {
                    sbp.release(reader.static);
                } else {
                    self.allocator.free(reader.static);
                }
            }
            self.conn_manager.cleanup(hc);
        }

        fn shutdown(self: *Self) void {
            log.info("received shutdown signal", .{});
            self.conn_manager.shutdown(self);
        }

        // called for each hc when shutting down
        fn shutdownCleanup(self: *Self, hc: *HandlerConn(H)) void {
            if (hc.reader) |*reader| {
                if (self.small_buffer_pool == null) {
                    self.allocator.free(reader.static);
                }
            }
        }
    };
}

const Loop = switch (@import("builtin").os.tag) {
    .macos, .ios, .tvos, .watchos, .freebsd, .netbsd, .dragonfly, .openbsd => KQueue,
    .linux => EPoll,
    else => unreachable,
};

const KQueue = struct {
    q: i32,
    change_count: usize,
    change_buffer: [16]Kevent,
    event_list: [64]Kevent,

    const Kevent = posix.Kevent;

    fn init() !KQueue {
        return .{
            .q = try posix.kqueue(),
            .change_count = 0,
            .change_buffer = undefined,
            .event_list = undefined,
        };
    }

    fn deinit(self: KQueue) void {
        posix.close(self.q);
    }

    fn monitorAccept(self: *KQueue, fd: c_int) !void {
        try self.change(fd, 0, posix.system.EVFILT.READ, posix.system.EV.ADD);
    }

    fn monitorSignal(self: *KQueue, fd: c_int) !void {
        try self.change(fd, 1, posix.system.EVFILT.READ, posix.system.EV.ADD);
    }

    // Normally, we add the socket in the worker thread with rearm == false.
    // Because this is a DISPATCH, it'll only fire once until we rearm it which
    // we do by re-enabling it with rearm == true.
    // However, notice that the rearm path also has the EV.ADD flag. From the above
    // description, this should not be necessary.
    // But monitorRead where rearm == true is also used by our generic ServerLoop when
    // taking over a connection (say from httpz). Hence, we need the EV.ADD flag too.
    fn monitorRead(self: *KQueue, hc: anytype, comptime rearm: bool) !void {
        if (rearm == false) {
            return self.change(hc.socket, @intFromPtr(hc), posix.system.EVFILT.READ, posix.system.EV.ADD | posix.system.EV.ENABLE | posix.system.EV.DISPATCH);
        }
        const event = Kevent{
            .ident = @intCast(hc.socket),
            .filter = posix.system.EVFILT.READ,
            .flags = posix.system.EV.ADD | posix.system.EV.ENABLE | posix.system.EV.DISPATCH,
            .fflags = 0,
            .data = 0,
            .udata = @intFromPtr(hc),
        };
        _ = try posix.kevent(self.q, &.{event}, &[_]Kevent{}, null);
    }

    fn change(self: *KQueue, fd: posix.fd_t, data: usize, filter: i16, flags: u16) !void {
        var change_count = self.change_count;
        var change_buffer = &self.change_buffer;

        if (change_count == change_buffer.len) {
            // calling this with an empty event_list will return immediate
            _ = try posix.kevent(self.q, change_buffer, &[_]Kevent{}, null);
            change_count = 0;
        }
        change_buffer[change_count] = .{
            .ident = @intCast(fd),
            .filter = filter,
            .flags = flags,
            .fflags = 0,
            .data = 0,
            .udata = data,
        };
        self.change_count = change_count + 1;
    }

    fn wait(self: *KQueue, timeout_sec: ?i32) !Iterator {
        const event_list = &self.event_list;
        const timeout: ?posix.timespec = if (timeout_sec) |ts| posix.timespec{ .sec = ts, .nsec = 0 } else null;
        const event_count = try posix.kevent(self.q, self.change_buffer[0..self.change_count], event_list, if (timeout) |ts| &ts else null);
        self.change_count = 0;

        return .{
            .index = 0,
            .events = event_list[0..event_count],
        };
    }

    const Iterator = struct {
        index: usize,
        events: []Kevent,

        fn next(self: *Iterator) ?usize {
            const index = self.index;
            const events = self.events;
            if (index == events.len) {
                return null;
            }
            self.index = index + 1;
            return self.events[index].udata;
        }
    };
};

const EPoll = struct {
    q: i32,
    event_list: [64]EpollEvent,

    const linux = std.os.linux;
    const EpollEvent = linux.epoll_event;

    fn init() !EPoll {
        return .{
            .event_list = undefined,
            .q = try posix.epoll_create1(0),
        };
    }

    fn deinit(self: EPoll) void {
        posix.close(self.q);
    }

    fn monitorAccept(self: *EPoll, fd: c_int) !void {
        var event = linux.epoll_event{ .events = linux.EPOLL.IN, .data = .{ .ptr = 0 } };
        return std.posix.epoll_ctl(self.q, linux.EPOLL.CTL_ADD, fd, &event);
    }

    fn monitorSignal(self: *EPoll, fd: c_int) !void {
        var event = linux.epoll_event{ .events = linux.EPOLL.IN, .data = .{ .ptr = 1 } };
        return std.posix.epoll_ctl(self.q, linux.EPOLL.CTL_ADD, fd, &event);
    }

    fn monitorRead(self: *EPoll, hc: anytype, comptime rearm: bool) !void {
        const op = if (rearm) linux.EPOLL.CTL_MOD else linux.EPOLL.CTL_ADD;
        var event = linux.epoll_event{ .events = linux.EPOLL.IN | linux.EPOLL.ONESHOT, .data = .{ .ptr = @intFromPtr(hc) } };
        return posix.epoll_ctl(self.q, op, hc.socket, &event);
    }

    fn wait(self: *EPoll, timeout_sec: ?i32) !Iterator {
        const event_list = &self.event_list;
        var timeout: i32 = -1;
        if (timeout_sec) |sec| {
            if (sec > 2147483) {
                // max supported timeout by epoll_wait.
                timeout = 2147483647;
            } else {
                timeout = sec * 1000;
            }
        }

        const event_count = posix.epoll_wait(self.q, event_list, timeout);
        return .{
            .index = 0,
            .events = event_list[0..event_count],
        };
    }

    const Iterator = struct {
        index: usize,
        events: []EpollEvent,

        fn next(self: *Iterator) ?usize {
            const index = self.index;
            const events = self.events;
            if (index == events.len) {
                return null;
            }
            self.index = index + 1;
            return self.events[index].data.ptr;
        }
    };
};

// We want to extract as much common logic as possible from the Blocking and
// NonBlockign workers. The code from this point on is meant to be used with
// both workers, independently from the blocking/nonblocking nonsense.

// Abstraction ontop of NonBlocking and Blocking. Exists solely for integration
// with httpz (or any other http library I guess.). Serves a similar purpose
// as Server, but doesn't accept/listen.
pub fn Worker(comptime H: type) type {
    return struct {
        worker: W,

        const Self = @This();
        const W = if (blockingMode()) Blocking(H) else NonBlockingBase(H, false);

        pub fn init(allocator: Allocator, state: *WorkerState) !Self {
            return .{
                .worker = try W.init(allocator, state),
            };
        }

        pub fn deinit(self: *Self) void {
            self.worker.deinit();
        }

        pub fn createConn(self: *Self, socket: posix.socket_t, address: net.Address, now: u32) !*HandlerConn(H) {
            return self.worker.conn_manager.create(socket, address, now);
        }

        pub fn cleanupConn(self: *Self, hc: *HandlerConn(H)) void {
            self.worker.cleanupConn(hc);
        }

        pub fn canCompress(self: *const Self) bool {
            return self.worker.conn_manager.compression != null;
        }

        pub fn setupConnection(
            self: *Self,
            hc: *HandlerConn(H),
        ) !void {
            return self.worker.conn_manager.setupCompression(hc);
        }

        pub fn shutdown(self: *Self) void {
            self.worker.shutdown();
        }
    };
}

// These are things that both the Blocking and NonBlocking workers need. Just cleaner
// to have a single place for it. This could used to be directly in Server(H), with
// Server(H) having handshake_pool and buffer_provider fields, but it was extracted
// into its own struct for integration with webservers (i.e. httpz). The goal is
// that a webserver can have websocket support without starting a full Server.
pub const WorkerState = struct {
    config: Config,
    handshake_pool: *Handshake.Pool,
    buffer_provider: buffer.Provider,

    pub fn init(allocator: Allocator, config: Config) !WorkerState {
        const handshake_pool_count = config.handshake.count orelse 32;
        const handshake_max_size = config.handshake.max_size orelse 1024;
        const handshake_max_headers = config.handshake.max_headers orelse 10;
        const handshake_max_res_headers = config.handshake.max_res_headers orelse 2;

        var handshake_pool = try Handshake.Pool.init(allocator, handshake_pool_count, handshake_max_size, handshake_max_headers, handshake_max_res_headers);
        errdefer handshake_pool.deinit();

        const max_message_size = config.max_message_size orelse DEFAULT_MAX_MESSAGE_SIZE;
        const large_buffer_pool = config.buffers.large_pool orelse 8;
        const large_buffer_size = config.buffers.large_size orelse @min((config.buffers.small_size orelse DEFAULT_BUFFER_SIZE) * 2, max_message_size);

        var buffer_provider = try buffer.Provider.init(allocator, .{
            .max = max_message_size,
            .size = large_buffer_size,
            .count = large_buffer_pool,
        });
        errdefer buffer_provider.deinit();

        return .{
            .config = config,
            .handshake_pool = handshake_pool,
            .buffer_provider = buffer_provider,
        };
    }

    pub fn deinit(self: *WorkerState) void {
        self.handshake_pool.deinit();
        self.buffer_provider.deinit();
    }
};

// In the Blocking worker, all the state could be stored on the spawn'd threads
// stack. The only reason we use a HandlerConn(H) in there is to be able to re-use
// code with the NonBlocking worker.
//
// For the NonBlocking worker, HandlerConn(H) is critical as it contains all the
// state for a connection. It lives on the heap, a pointer is registered into
// the event loop, and passed back when data is ready to read.
// * If handler is null, it means we haven't done our handshake yet.
// * If handler is null AND handshake is null, it means we havent' received
//   any data yet (we delay creating the handshake state until we at least have
//   some data ready).
pub fn HandlerConn(comptime H: type) type {
    return struct {
        state: State,
        conn: Conn,
        handler: ?H,
        reader: ?Reader,
        socket: posix.socket_t, // denormalization from conn.stream.handle
        handshake: ?*Handshake.State,
        compression: ?Compression = null,
        next: ?*HandlerConn(H) = null,
        prev: ?*HandlerConn(H) = null,

        const State = enum {
            handshake,
            active,
        };
    };
}

pub fn ConnManager(comptime H: type, comptime MANAGE_HS: bool) type {
    return struct {
        lock: Thread.Mutex,
        allocator: Allocator,
        active: List(HandlerConn(H)),
        pending: List(HandlerConn(H)),
        pool: std.heap.MemoryPool(HandlerConn(H)),
        compression: ?Compression,
        compression_pool: std.heap.MemoryPool(Conn.Compression),

        const Self = @This();

        pub fn init(allocator: Allocator, compression: ?Compression) !Self {
            var pool = std.heap.MemoryPool(HandlerConn(H)).init(allocator);
            errdefer pool.deinit();

            var compression_pool = std.heap.MemoryPool(Conn.Compression).init(allocator);
            errdefer compression_pool.deinit();

            return .{
                .lock = .{},
                .pool = pool,
                .active = .{},
                .pending = .{},
                .allocator = allocator,
                .compression = compression,
                .compression_pool = compression_pool,
            };
        }

        pub fn deinit(self: *Self) void {
            self.pool.deinit();
            self.compression_pool.deinit();
        }

        pub fn count(self: *Self) usize {
            self.lock.lock();
            defer self.lock.unlock();
            if (MANAGE_HS == false) {
                return self.active.len;
            }
            return self.active.len + self.pending.len;
        }

        pub fn create(self: *Self, socket: posix.socket_t, address: net.Address, now: u32) !*HandlerConn(H) {
            errdefer posix.close(socket);

            self.lock.lock();
            defer self.lock.unlock();

            const hc = try self.pool.create();
            hc.* = .{
                .state = if (MANAGE_HS) .handshake else .active,
                .socket = socket,
                .handler = null,
                .handshake = null,
                .reader = null,
                .compression = null,
                .conn = .{
                    ._closed = false,
                    .started = now,
                    .address = address,
                    .stream = .{ .handle = socket },
                    .compression = null,
                },
            };

            if (comptime MANAGE_HS) {
                // Still waiting for a handshake. Only care about this with the full
                // NonBlocking worker
                self.pending.insert(hc);
            } else {
                self.active.insert(hc);
            }
            return hc;
        }

        pub fn activate(self: *Self, hc: *HandlerConn(H)) void {
            std.debug.assert(MANAGE_HS == true);

            // our caller made sute this was the case
            std.debug.assert(hc.state == .handshake);
            self.lock.lock();
            defer self.lock.unlock();
            self.pending.remove(hc);
            self.active.insert(hc);
            hc.state = .active;
        }

        pub fn inactive(self: *Self, hc: *HandlerConn(H)) void {
            std.debug.assert(MANAGE_HS == true);

            // this should only be called when we need more data to complete the handshake
            // which should only happen on an active connection
            std.debug.assert(hc.state == .active);
            hc.state = .handshake;

            self.lock.lock();
            defer self.lock.unlock();
            self.active.remove(hc);
            self.pending.insert(hc);
        }

        pub fn cleanup(self: *Self, hc: *HandlerConn(H)) void {
            if (hc.handshake) |h| {
                h.release();
            }

            if (hc.reader) |*r| {
                r.deinit();
            }

            if (hc.handler) |*h| {
                if (comptime std.meta.hasFn(H, "close")) {
                    h.close();
                }
                hc.handler = null;
            }

            if (hc.conn.compression) |c| {
                c.writer.deinit();
            }

            self.lock.lock();
            if (hc.state == .active) {
                self.active.remove(hc);
            } else {
                self.pending.remove(hc);
            }

            if (hc.conn.compression) |c| {
                self.compression_pool.destroy(c);
            }

            self.pool.destroy(hc);
            self.lock.unlock();
        }

        fn setupCompression(self: *Self, hc: *HandlerConn(H)) !void {
            const config = self.compression orelse return;

            hc.compression = config;

            if (config.write_threshold == null) {
                // if write_treshold is null, then we never want to compress
                // outgoing messages. We don't need to set the conn.compression
                // field.
                // We'll still [potentially] decompress incoming messages, but
                // that's set on the proto.
                return;
            }

            const compression = try self.compression_pool.create();
            errdefer self.compression_pool.destroy(compression);

            compression.* = .{
                .allocator = self.allocator,
                .write_treshold = config.write_threshold.?,
                .retain_writer = config.retain_write_buffer,
                .writer = std.Io.Writer.Allocating.init(self.allocator),
            };
            hc.conn.compression = compression;
        }

        pub fn shutdown(self: *Self, worker: anytype) void {
            self.lock.lock();
            defer self.lock.unlock();

            shutdownList(self.active.head, worker);
            shutdownList(self.pending.head, worker);
        }

        // This is sloppy and leaves things in an unrecoverable state. To keep
        // things clean, we should call self.cleanup(hc) on each entry in the list
        // but that does a bunch of things we don't need if we know that we're
        // shutting down - like returning data to the pools, nd popping items
        // out of the list.
        fn shutdownList(head: ?*HandlerConn(H), worker: anytype) void {
            var next_node = head;
            while (next_node) |hc| {
                if (comptime std.meta.hasFn(H, "close")) {
                    if (hc.handler) |*h| {
                        h.close();
                        hc.handler = null;
                    }
                }

                worker.shutdownCleanup(hc);
                const conn = &hc.conn;
                conn.closeSocket();
                next_node = hc.next;
            }
        }
    };
}

// This is what actually gets exposed to the app
pub const Conn = struct {
    _closed: bool,
    started: u32,
    stream: net.Stream,
    address: net.Address,
    lock: Thread.Mutex = .{},
    compression: ?*Conn.Compression = null,

    const Compression = struct {
        allocator: Allocator,
        retain_writer: bool,
        write_treshold: usize,
        writer: std.Io.Writer.Allocating,
    };

    pub fn isClosed(self: *Conn) bool {
        // don't use lock to protect _closed. `isClosed` is called from
        // the worker thread and we don't want that potentially blocked while
        // a write is going on.
        return @atomicLoad(bool, &self._closed, .monotonic);
    }

    pub fn writeBin(self: *Conn, data: []const u8) !void {
        return self.writeFrame(.binary, data);
    }

    pub fn writeText(self: *Conn, data: []const u8) !void {
        return self.writeFrame(.text, data);
    }

    pub fn write(self: *Conn, data: []const u8) !void {
        return self.writeFrame(.text, data);
    }

    pub fn writePing(self: *Conn, data: []u8) !void {
        return self.writeFrame(.ping, data);
    }

    pub fn writePong(self: *Conn, data: []u8) !void {
        return self.writeFrame(.pong, data);
    }

    const CloseOpts = struct {
        code: u16 = 1000,
        reason: []const u8 = "",
    };

    pub fn close(self: *Conn, opts: CloseOpts) !void {
        if (self.isClosed()) {
            return;
        }
        defer self.closeSocket();

        const reason = opts.reason;
        if (reason.len == 0) {
            var buf: [2]u8 = undefined;
            std.mem.writeInt(u16, &buf, opts.code, .big);
            return self.writeFrame(.close, &buf);
        }

        if (reason.len > 123) {
            return error.ReasonTooLong;
        }

        var buf: [4]u8 = undefined;
        buf[0] = @intFromEnum(OpCode.close);
        buf[1] = @intCast(reason.len + 2);
        std.mem.writeInt(u16, buf[2..], opts.code, .big);

        var vec = [2]std.posix.iovec_const{
            .{ .len = buf.len, .base = &buf },
            .{ .len = reason.len, .base = reason.ptr },
        };

        try writeAllIOVec(self, &vec);
    }

    pub fn writeFrame(self: *Conn, op_code: OpCode, data: []const u8) !void {
        var payload = data;
        var compressed = false;
        if (self.compression) |c| {
            if (data.len >= c.write_treshold) {
                compressed = true;

<<<<<<< HEAD
                var writer = &c.writer;
                var compressor = &c.compressor;
                var fbs = std.io.fixedBufferStream(data);
                _ = try compressor.compress(fbs.reader());
                try compressor.flush();
                payload = writer.items[0 .. writer.items.len - 4];

                if (c.reset) {
                    c.compressor = try Conn.Compression.Type.init(writer.writer(), .{});
                }
=======
                var compressor = std.compress.flate.Compress.init(&c.writer.writer, &.{}, .{});
                try compressor.writer.writeAll(data);
                try compressor.writer.flush();
                const all = c.writer.written();
                payload = all[0 .. all.len - 4];
>>>>>>> abbdfc0e
            }
        }

        defer if (compressed) {
            const c = self.compression.?;
            if (c.retain_writer) {
                c.writer.clearRetainingCapacity();
            } else {
                c.writer.deinit();
                c.writer = std.Io.Writer.Allocating.init(c.allocator);
            }
        };

        // maximum possible prefix length. op_code + length_type + 8byte length
        var buf: [10]u8 = undefined;
        const header = proto.writeFrameHeader(&buf, op_code, payload.len, compressed);

        const stream = self.stream;

        if (payload.len == 0) {
            // no body, just write the header
            self.lock.lock();
            defer self.lock.unlock();
            return stream.writeAll(header);
        }

        var vec = [2]std.posix.iovec_const{
            .{ .len = header.len, .base = header.ptr },
            .{ .len = payload.len, .base = payload.ptr },
        };

        return self.writeAllIOVec(&vec);
    }

    pub fn writeFramed(self: *Conn, data: []const u8) !void {
        self.lock.lock();
        defer self.lock.unlock();
        try self.stream.writeAll(data);
    }

    fn writeAllIOVec(self: *Conn, vec: []std.posix.iovec_const) !void {
        const socket = self.stream.handle;

        self.lock.lock();
        defer self.lock.unlock();

        var i: usize = 0;
        while (true) {
            var n = try std.posix.writev(socket, vec[i..]);
            while (n >= vec[i].len) {
                n -= vec[i].len;
                i += 1;
                if (i >= vec.len) return;
            }
            vec[i].base += n;
            vec[i].len -= n;
        }
    }

    pub fn writeBuffer(self: *Conn, allocator: Allocator, op_code: OpCode) Writer {
        return .{
            .conn = self,
            .buf = .empty,
            .op_code = op_code,
            .allocator = allocator,
            .interface = .{
                .vtable = &.{ .drain = Writer.drain },
                .buffer = &.{},
            },
        };
    }

    fn closeSocket(self: *Conn) void {
        if (@atomicRmw(bool, &self._closed, .Xchg, true, .monotonic) == false) {
            posix.close(self.stream.handle);
        }
    }

    pub const Writer = struct {
        conn: *Conn,
        op_code: OpCode,
        allocator: Allocator,
        buf: std.ArrayListUnmanaged(u8),
        interface: std.io.Writer,

        pub const Error = Allocator.Error;

        pub fn deinit(self: *Writer) void {
            self.buf.deinit(self.allocator);
        }

        pub fn drain(io_w: *std.io.Writer, data: []const []const u8, splat: usize) error{WriteFailed}!usize {
            _ = splat;
            const self: *Writer = @alignCast(@fieldParentPtr("interface", io_w));
            self.buf.appendSlice(self.allocator, data[0]) catch return error.WriteFailed;
            return data[0].len;
        }

        pub fn send(self: *Writer) !void {
            return self.conn.writeFrame(self.op_code, self.buf.items) catch error.WriteFailed;
        }
    };
};

<<<<<<< HEAD
fn handleHandshake(comptime H: type, worker: anytype, hc: *HandlerConn(H), ctx: anytype) struct { ?Compression, bool } {
    return _handleHandshake(H, worker, hc, ctx) catch |err| {
        log.warn("({}) uncaugh error processing handshake: {}", .{ hc.conn.address, err });
        return .{ null, false };
    };
}

fn _handleHandshake(comptime H: type, worker: anytype, hc: *HandlerConn(H), ctx: anytype) !struct { ?Compression, bool } {
=======
fn handleHandshake(comptime H: type, worker: anytype, hc: *HandlerConn(H), ctx: anytype) struct { bool, bool } {
    return _handleHandshake(H, worker, hc, ctx) catch |err| {
        log.warn("({f}) uncaugh error processing handshake: {}", .{ hc.conn.address, err });
        return .{ false, false };
    };
}

fn _handleHandshake(comptime H: type, worker: anytype, hc: *HandlerConn(H), ctx: anytype) !struct { bool, bool } {
>>>>>>> abbdfc0e
    std.debug.assert(hc.handler == null);

    var state = hc.handshake orelse blk: {
        const s = try worker.handshake_pool.acquire();
        hc.handshake = s;
        break :blk s;
    };

    var buf = state.buf;
    var conn = &hc.conn;
    const len = state.len;

    if (len == buf.len) {
<<<<<<< HEAD
        log.warn("({}) handshake request exceeded maximum configured size ({d})", .{ conn.address, buf.len });
        return .{ null, false };
=======
        log.warn("({f}) handshake request exceeded maximum configured size ({d})", .{ conn.address, buf.len });
        return .{ false, false };
>>>>>>> abbdfc0e
    }

    const n = posix.read(hc.socket, buf[len..]) catch |err| {
        switch (err) {
            error.BrokenPipe, error.ConnectionResetByPeer => log.debug("({f}) handshake connection closed: {}", .{ conn.address, err }),
            error.WouldBlock => {
                std.debug.assert(blockingMode());
                log.debug("({f}) handshake timeout", .{conn.address});
            },
            else => log.warn("({f}) handshake error reading from socket: {}", .{ conn.address, err }),
        }
<<<<<<< HEAD
        return .{ null, false };
    };

    if (n == 0) {
        log.debug("({}) handshake connection closed", .{conn.address});
        return .{ null, false };
=======
        return .{ false, false };
    };

    if (n == 0) {
        log.debug("({f}) handshake connection closed", .{conn.address});
        return .{ false, false };
>>>>>>> abbdfc0e
    }

    state.len = len + n;
    var handshake = Handshake.parse(state) catch |err| {
        log.debug("({f}) error parsing handshake: {}", .{ conn.address, err });
        respondToHandshakeError(conn, err);
<<<<<<< HEAD
        return .{ null, false };
    } orelse {
        // we need more data
        return .{ null, true };
=======
        return .{ false, false };
    } orelse {
        // we need more data
        return .{ false, true };
>>>>>>> abbdfc0e
    };

    const compression = handshake.compression != null and worker.compression != null;
    defer state.release();
    hc.handshake = null;

    // After this, the app has access to &hc.conn, so any access to the
    // conn has to be synchronized (which the conn does internally).

    const handler = H.init(&handshake, conn, ctx) catch |err| {
        if (comptime std.meta.hasFn(H, "handshakeErrorResponse")) {
            preHandOffWrite(H.handshakeErrorResponse(err));
        } else {
            respondToHandshakeError(conn, err);
        }
<<<<<<< HEAD
        log.debug("({}) " ++ @typeName(H) ++ ".init rejected request {}", .{ conn.address, err });
        return .{ null, false };
=======
        log.debug("({f}) " ++ @typeName(H) ++ ".init rejected request {}", .{ conn.address, err });
        return .{ false, false };
>>>>>>> abbdfc0e
    };

    hc.handler = handler;

    var reply_buf: [2048]u8 = undefined;
    const handshake_reply = try Handshake.createReply(handshake.key, handshake.res_headers, compression, &reply_buf);
    try conn.writeFramed(handshake_reply);

    if (comptime std.meta.hasFn(H, "afterInit")) {
        const params = @typeInfo(@TypeOf(H.afterInit)).@"fn".params;
        const res = if (params.len == 1) hc.handler.?.afterInit() else hc.handler.?.afterInit(ctx);
        res catch |err| {
<<<<<<< HEAD
            log.debug("({}) " ++ @typeName(H) ++ ".afterInit error: {}", .{ conn.address, err });
=======
            log.debug("({f}) " ++ @typeName(H) ++ ".afterInit error: {}", .{ conn.address, err });
>>>>>>> abbdfc0e
            return .{ null, false };
        };
    }

<<<<<<< HEAD
    log.debug("({}) connection successfully upgraded", .{conn.address});
    return .{ agreed_compression, true };
=======
    log.debug("({f}) connection successfully upgraded", .{conn.address});
    return .{ compression, true };
>>>>>>> abbdfc0e
}

fn handleClientData(comptime H: type, hc: *HandlerConn(H), allocator: Allocator, fba: *FixedBufferAllocator) bool {
    std.debug.assert(hc.handshake == null);
    return _handleClientData(H, hc, allocator, fba) catch |err| {
        log.warn("({f}) uncaugh error handling incoming data: {}", .{ hc.conn.address, err });
        return false;
    };
}

fn _handleClientData(comptime H: type, hc: *HandlerConn(H), allocator: Allocator, fba: *FixedBufferAllocator) !bool {
    var conn = &hc.conn;
    var reader = &hc.reader.?;
    reader.fill(conn.stream) catch |err| {
        switch (err) {
            error.BrokenPipe, error.Closed, error.ConnectionResetByPeer => log.debug("({f}) connection closed: {}", .{ conn.address, err }),
            else => log.warn("({f}) error reading from connection: {}", .{ conn.address, err }),
        }
        return false;
    };

    const handler = &hc.handler.?;
    while (true) {
        const has_more, const message = reader.read() catch |err| {
            switch (err) {
                error.LargeControl => conn.writeFramed(CLOSE_PROTOCOL_ERROR) catch {},
                error.ReservedFlags => conn.writeFramed(CLOSE_PROTOCOL_ERROR) catch {},
                error.CompressionDisabled => conn.writeFramed(CLOSE_PROTOCOL_ERROR) catch {},
                error.CompressionError => conn.writeFramed(CLOSE_PROTOCOL_ERROR) catch {},
                else => {},
            }
            log.debug("({f}) invalid websocket packet: {}", .{ conn.address, err });
            return false;
        } orelse {
            // everything is fine, we just need more data
            return true;
        };

        const message_type = message.type;
        defer reader.done(message_type);

        log.debug("({f}) received {s} message", .{ hc.conn.address, @tagName(message_type) });
        switch (message_type) {
            .text, .binary => {
                const params = @typeInfo(@TypeOf(H.clientMessage)).@"fn".params;
                const needs_allocator = comptime needsAllocator(H);

                var arena: std.heap.ArenaAllocator = undefined;
                var fallback_allocator: FallbackAllocator = undefined;
                var aa: Allocator = undefined;

                if (comptime needs_allocator) {
                    arena = std.heap.ArenaAllocator.init(allocator);
                    if (comptime blockingMode()) {
                        aa = arena.allocator();
                    } else {
                        fallback_allocator = FallbackAllocator{
                            .fba = fba,
                            .fallback = arena.allocator(),
                            .fixed = fba.allocator(),
                        };
                        aa = fallback_allocator.allocator();
                    }
                }

                defer if (comptime needs_allocator) {
                    arena.deinit();
                };

                switch (comptime params.len) {
                    2 => handler.clientMessage(message.data) catch return false,
                    3 => if (needs_allocator) {
                        handler.clientMessage(aa, message.data) catch return false;
                    } else {
                        handler.clientMessage(message.data, if (message_type == .text) .text else .binary) catch return false;
                    },
                    4 => handler.clientMessage(aa, message.data, if (message_type == .text) .text else .binary) catch return false,
                    else => @compileError(@typeName(H) ++ ".clientMessage has invalid parameter count"),
                }
            },
            .pong => if (comptime std.meta.hasFn(H, "clientPong")) {
                try handler.clientPong(message.data);
            },
            .ping => {
                const data = message.data;
                if (comptime std.meta.hasFn(H, "clientPing")) {
                    try handler.clientPing(data);
                } else if (data.len == 0) {
                    try hc.conn.writeFramed(EMPTY_PONG);
                } else {
                    try hc.conn.writeFrame(.pong, data);
                }
            },
            .close => {
                const data = message.data;
                if (comptime std.meta.hasFn(H, "clientClose")) {
                    try handler.clientClose(data);
                    return false;
                }

                const l = data.len;
                if (l == 0) {
                    try conn.close(.{});
                    return false;
                }

                if (l == 1) {
                    // close with a payload always has to have at least a 2-byte payload,
                    // since a 2-byte code is required
                    try conn.writeFramed(CLOSE_PROTOCOL_ERROR);
                    return false;
                }

                const code = @as(u16, @intCast(data[1])) | (@as(u16, @intCast(data[0])) << 8);
                if (code < 1000 or code == 1004 or code == 1005 or code == 1006 or (code > 1013 and code < 3000)) {
                    try conn.writeFramed(CLOSE_PROTOCOL_ERROR);
                    return false;
                }

                if (l == 2) {
                    try conn.writeFramed(CLOSE_NORMAL);
                    return false;
                }

                const payload = data[2..];
                if (!std.unicode.utf8ValidateSlice(payload)) {
                    // if we have a payload, it must be UTF8 (why?!)
                    try conn.writeFramed(CLOSE_PROTOCOL_ERROR);
                } else {
                    try conn.close(.{});
                }
                return false;
            },
        }

        if (conn.isClosed()) {
            return false;
        }

        if (has_more == false) {
            // we don't have more data ready to be processed in our buffer
            // back to our caller for more data
            return true;
        }
    }
}

fn needsAllocator(comptime H: type) bool {
    const params = @typeInfo(@TypeOf(H.clientMessage)).@"fn".params;
    return comptime params[1].type == Allocator;
}

fn respondToHandshakeError(conn: *Conn, err: anyerror) void {
    const response = switch (err) {
        error.Close => return,
        error.RequestTooLarge => buildError(400, "too large"),
        error.Timeout, error.WouldBlock => buildError(400, "timeout"),
        error.InvalidProtocol => buildError(400, "invalid protocol"),
        error.InvalidRequestLine => buildError(400, "invalid requestline"),
        error.InvalidHeader => buildError(400, "invalid header"),
        error.InvalidUpgrade => buildError(400, "invalid upgrade"),
        error.InvalidVersion => buildError(400, "invalid version"),
        error.InvalidConnection => buildError(400, "invalid connection"),
        error.MissingHeaders => buildError(400, "missingheaders"),
        error.Empty => buildError(400, "invalid request"),
        else => buildError(400, "unknown"),
    };
    preHandOffWrite(conn, response);
}

fn buildError(comptime status: u16, comptime err: []const u8) []const u8 {
    return std.fmt.comptimePrint("HTTP/1.1 {d} \r\nConnection: Close\r\nError: {s}\r\nContent-Length: 0\r\n\r\n", .{ status, err });
}

fn preHandOffWrite(conn: *Conn, response: []const u8) void {
    // "preHandOff" means we haven't given the application handler a reference
    // to *Conn yet. In theory, this means we don't need to worry about thread-safety
    // However, it is possible for the worker to be stopped while we're doing this
    // which causes issues unless we lock
    conn.lock.lock();
    defer conn.lock.unlock();

    if (conn.isClosed()) {
        return;
    }

    const socket = conn.stream.handle;
    const timeout = std.mem.toBytes(posix.timeval{ .sec = 5, .usec = 0 });
    posix.setsockopt(socket, posix.SOL.SOCKET, posix.SO.SNDTIMEO, &timeout) catch return;

    var pos: usize = 0;
    while (pos < response.len) {
        const n = posix.write(socket, response[pos..]) catch return;
        if (n == 0) {
            // closed
            return;
        }
        pos += n;
    }
}

fn timestamp() u32 {
    if (comptime @hasDecl(posix, "CLOCK") == false or posix.CLOCK == void) {
        return @intCast(std.time.timestamp());
    }
    const ts = posix.clock_gettime(posix.CLOCK.REALTIME) catch unreachable;
    return @intCast(ts.sec);
}

// intrusive doubly-linked list with count, not thread safe
fn List(comptime T: type) type {
    return struct {
        len: usize = 0,
        head: ?*T = null,
        tail: ?*T = null,

        const Self = @This();

        pub fn insert(self: *Self, node: *T) void {
            if (self.tail) |tail| {
                tail.next = node;
                node.prev = tail;
                self.tail = node;
            } else {
                self.head = node;
                self.tail = node;
            }
            self.len += 1;
            node.next = null;
        }

        pub fn remove(self: *Self, node: *T) void {
            if (node.prev) |prev| {
                prev.next = node.next;
            } else {
                self.head = node.next;
            }

            if (node.next) |next| {
                next.prev = node.prev;
            } else {
                self.tail = node.prev;
            }
            node.prev = null;
            node.next = null;
            self.len -= 1;
        }
    };
}

const t = @import("../t.zig");

var test_thread: Thread = undefined;
var test_server: Server(TestHandler) = undefined;
var global_test_allocator = std.heap.GeneralPurposeAllocator(.{}){};

test "tests:beforeAll" {
    test_server = try Server(TestHandler).init(global_test_allocator.allocator(), .{
        .port = 9292,
        .address = "127.0.0.1",
    });
    test_thread = try test_server.listenInNewThread({});
}

test "tests:afterAll" {
    test_server.stop();
    test_thread.join();
    test_server.deinit();
    try t.expectEqual(false, global_test_allocator.detectLeaks());
}

test "Server: invalid handshake" {
    const stream = try testStream(false);
    defer stream.close();

    try stream.writeAll("GET / HTTP/1.1\r\n\r\n");
    var buf: [1024]u8 = undefined;
    var pos: usize = 0;
    while (pos < buf.len) {
        const n = try stream.read(buf[0..]);
        if (n == 0) {
            break;
        }
        pos += n;
    } else {
        unreachable;
    }

    try t.expectString("HTTP/1.1 400 \r\nConnection: Close\r\nError: missingheaders\r\nContent-Length: 0\r\n\r\n", buf[0..pos]);
}

test "Server: read and write" {
    const stream = try testStream(true);
    defer stream.close();

    try stream.writeAll(&proto.frame(.text, "over"));
    var buf: [12]u8 = undefined;
    _ = try stream.readAtLeast(&buf, 6);
    try t.expectSlice(u8, &.{ 129, 4, '9', '0', '0', '0' }, buf[0..6]);
}

test "Server: clientMessage allocator" {
    const stream = try testStream(true);
    defer stream.close();

    try stream.writeAll(&proto.frame(.text, "dyn"));
    var buf: [12]u8 = undefined;
    _ = try stream.readAtLeast(&buf, 12);
    try t.expectSlice(u8, &.{ 129, 10, 'o', 'v', 'e', 'r', ' ', '9', '0', '0', '0', '!' }, buf[0..12]);
}

test "Server: clientMessage writer" {
    const stream = try testStream(true);
    defer stream.close();

    try stream.writeAll(&proto.frame(.text, "writer"));
    var buf: [9]u8 = undefined;
    _ = try stream.readAtLeast(&buf, 9);
    try t.expectSlice(u8, &.{ 129, 7, '9', '0', '0', '0', '!', '!', '!' }, buf[0..9]);
}

// Same as above, but client doesn't shutdown the connection
// When afterAll is runs and things are shutdown, this should still be properly cleaned up
test "Server: dirty clientMessage allocator" {
    const stream = try testStream(true);

    try stream.writeAll(&proto.frame(.text, "dyn"));
    var buf: [12]u8 = undefined;
    _ = try stream.readAtLeast(&buf, 12);
    try t.expectSlice(u8, &.{ 129, 10, 'o', 'v', 'e', 'r', ' ', '9', '0', '0', '0', '!' }, buf[0..12]);
}

test "Conn: close" {
    {
        // plain close
        const stream = try testStream(true);
        defer stream.close();
        try stream.writeAll(&proto.frame(.text, "close1"));
        var buf: [4]u8 = undefined;
        _ = try stream.readAtLeast(&buf, 4);
        try t.expectSlice(u8, &.{ 136, 2, 3, 232 }, buf[0..4]);
    }

    {
        // close with code
        const stream = try testStream(true);
        defer stream.close();
        try stream.writeAll(&proto.frame(.text, "close2"));
        var buf: [4]u8 = undefined;
        _ = try stream.readAtLeast(&buf, 4);
        try t.expectSlice(u8, &.{ 136, 2, 0, 0x7b }, buf[0..4]);
    }

    {
        // close with reason
        const stream = try testStream(true);
        defer stream.close();
        try stream.writeAll(&proto.frame(.text, "close3"));
        var buf: [7]u8 = undefined;
        _ = try stream.readAtLeast(&buf, 7);
        try t.expectSlice(u8, &.{ 136, 5, 0, 0xea, 'b', 'y', 'e' }, buf[0..7]);
    }
}

fn testStream(handshake: bool) !net.Stream {
    const timeout = std.mem.toBytes(std.posix.timeval{ .sec = 0, .usec = 20_000 });
    const address = try std.net.Address.parseIp("127.0.0.1", 9292);
    const stream = try std.net.tcpConnectToAddress(address);
    try std.posix.setsockopt(stream.handle, std.posix.SOL.SOCKET, std.posix.SO.RCVTIMEO, &timeout);
    try std.posix.setsockopt(stream.handle, std.posix.SOL.SOCKET, std.posix.SO.SNDTIMEO, &timeout);

    if (handshake == false) {
        return stream;
    }

    try stream.writeAll("GET / HTTP/1.1\r\ncontent-length: 0\r\nupgrade: websocket\r\nsec-websocket-version: 13\r\nconnection: upgrade\r\nsec-websocket-key: my-key\r\n\r\n");
    var buf: [1024]u8 = undefined;
    var pos: usize = 0;
    while (pos < buf.len) {
        const n = try stream.read(buf[0..]);
        if (n == 0) break;

        pos += n;
        if (std.mem.endsWith(u8, buf[0..pos], "\r\n\r\n")) {
            break;
        }
    } else {
        unreachable;
    }

    try t.expectString("HTTP/1.1 101 Switching Protocols\r\nUpgrade: websocket\r\nConnection: upgrade\r\nSec-Websocket-Accept: L8KGBs4w2MNLLzhfzlVoM0scCIE=\r\n\r\n", buf[0..pos]);

    return stream;
}

const TestHandler = struct {
    conn: *Conn,

    pub fn init(h: *const Handshake, conn: *Conn, _: void) !TestHandler {
        try t.expectString("upgrade", h.headers.get("connection").?);
        return .{
            .conn = conn,
        };
    }
    pub fn clientMessage(
        self: *TestHandler,
        allocator: Allocator,
        data: []const u8,
    ) !void {
        if (std.mem.eql(u8, data, "over")) {
            return self.conn.writeText("9000");
        }
        if (std.mem.eql(u8, data, "dyn")) {
            return self.conn.writeText(try std.fmt.allocPrint(allocator, "over {d}!", .{9000}));
        }
        if (std.mem.eql(u8, data, "writer")) {
            var wb = self.conn.writeBuffer(allocator, .text);
            try wb.interface.print("{d}!!!", .{9000});
            return wb.send();
        }
        if (std.mem.eql(u8, data, "ping")) {
            var buf = [_]u8{ 'a', '-', 'p', 'i', 'n', 'g' };
            return self.conn.writePing(&buf);
        }
        if (std.mem.eql(u8, data, "pong")) {
            var buf = [_]u8{ 'a', '-', 'p', 'o', 'n', 'g' };
            return self.conn.writePong(&buf);
        }
        if (std.mem.eql(u8, data, "close1")) {
            return self.conn.close(.{});
        }
        if (std.mem.eql(u8, data, "close2")) {
            return self.conn.close(.{ .code = 123 });
        }
        if (std.mem.eql(u8, data, "close3")) {
            return self.conn.close(.{ .code = 234, .reason = "bye" });
        }
    }
};

test "List" {
    var list = List(TestNode){};
    try expectList(&.{}, list);

    var n1 = TestNode{ .id = 1 };
    list.insert(&n1);
    try expectList(&.{1}, list);

    list.remove(&n1);
    try expectList(&.{}, list);

    var n2 = TestNode{ .id = 2 };
    list.insert(&n2);
    list.insert(&n1);
    try expectList(&.{ 2, 1 }, list);

    var n3 = TestNode{ .id = 3 };
    list.insert(&n3);
    try expectList(&.{ 2, 1, 3 }, list);

    list.remove(&n1);
    try expectList(&.{ 2, 3 }, list);

    list.insert(&n1);
    try expectList(&.{ 2, 3, 1 }, list);

    list.remove(&n2);
    try expectList(&.{ 3, 1 }, list);

    list.remove(&n1);
    try expectList(&.{3}, list);

    list.remove(&n3);
    try expectList(&.{}, list);
}

const TestNode = struct {
    id: i32,
    next: ?*TestNode = null,
    prev: ?*TestNode = null,
};

fn expectList(expected: []const i32, list: List(TestNode)) !void {
    if (expected.len == 0) {
        try t.expectEqual(null, list.head);
        try t.expectEqual(null, list.tail);
        return;
    }

    var i: usize = 0;
    var next = list.head;
    while (next) |node| {
        try t.expectEqual(expected[i], node.id);
        i += 1;
        next = node.next;
    }
    try t.expectEqual(expected.len, i);

    i = expected.len;
    var prev = list.tail;
    while (prev) |node| {
        i -= 1;
        try t.expectEqual(expected[i], node.id);
        prev = node.prev;
    }
    try t.expectEqual(0, i);
}<|MERGE_RESOLUTION|>--- conflicted
+++ resolved
@@ -110,10 +110,9 @@
                 }
             }
 
-            var c = config;
-            if (c.compression != null) {
-                log.warn("Compression is disabled as part of the 0.15 upgrade. I do hope to re-enable it soon.", .{});
-                c.compression = null;
+            if (config.compression != null) {
+                log.err("Compression is disabled as part of the 0.15 upgrade. I do hope to re-enable it soon.", .{});
+                return error.InvalidConfiguraion;
             }
 
             const signals = try allocator.alloc(posix.fd_t, config.workerCount());
@@ -127,7 +126,7 @@
                 ._cond = .{},
                 ._state = state,
                 ._signals = signals,
-                .config = c,
+                .config = config,
                 .allocator = allocator,
             };
         }
@@ -388,13 +387,9 @@
                     }
                     if (hc.handler != null) {
                         // if we have a handler, the our handshake completed
-<<<<<<< HEAD
-                        try conn_manager.setupCompression(hc, compression);
-=======
                         if (compression) {
                             try conn_manager.setupCompression(hc);
                         }
->>>>>>> abbdfc0e
                         break;
                     }
                     if (timestamp() > deadline) {
@@ -693,13 +688,9 @@
                 conn_manager.inactive(hc);
             }
 
-<<<<<<< HEAD
-            try conn_manager.setupCompression(hc, compression);
-=======
             if (compression) {
                 try conn_manager.setupCompression(hc);
             }
->>>>>>> abbdfc0e
             return true;
         }
     };
@@ -1381,42 +1372,30 @@
     }
 
     pub fn writeFrame(self: *Conn, op_code: OpCode, data: []const u8) !void {
-        var payload = data;
-        var compressed = false;
-        if (self.compression) |c| {
-            if (data.len >= c.write_treshold) {
-                compressed = true;
-
-<<<<<<< HEAD
-                var writer = &c.writer;
-                var compressor = &c.compressor;
-                var fbs = std.io.fixedBufferStream(data);
-                _ = try compressor.compress(fbs.reader());
-                try compressor.flush();
-                payload = writer.items[0 .. writer.items.len - 4];
-
-                if (c.reset) {
-                    c.compressor = try Conn.Compression.Type.init(writer.writer(), .{});
-                }
-=======
-                var compressor = std.compress.flate.Compress.init(&c.writer.writer, &.{}, .{});
-                try compressor.writer.writeAll(data);
-                try compressor.writer.flush();
-                const all = c.writer.written();
-                payload = all[0 .. all.len - 4];
->>>>>>> abbdfc0e
-            }
-        }
-
-        defer if (compressed) {
-            const c = self.compression.?;
-            if (c.retain_writer) {
-                c.writer.clearRetainingCapacity();
-            } else {
-                c.writer.deinit();
-                c.writer = std.Io.Writer.Allocating.init(c.allocator);
-            }
-        };
+        const payload = data;
+
+        // Zig 0.15 compression disabled
+        const compressed = false;
+        // if (self.compression) |c| {
+        //     if (data.len >= c.write_treshold) {
+        //         compressed = true;
+        //         var compressor = std.compress.flate.Compress.init(&c.writer.writer, &.{}, .{});
+        //         try compressor.writer.writeAll(data);
+        //         try compressor.writer.flush();
+        //         const all = c.writer.written();
+        //         payload = all[0 .. all.len - 4];
+        //     }
+        // }
+
+        // defer if (compressed) {
+        //     const c = self.compression.?;
+        //     if (c.retain_writer) {
+        //         c.writer.clearRetainingCapacity();
+        //     } else {
+        //         c.writer.deinit();
+        //         c.writer = std.Io.Writer.Allocating.init(c.allocator);
+        //     }
+        // };
 
         // maximum possible prefix length. op_code + length_type + 8byte length
         var buf: [10]u8 = undefined;
@@ -1509,16 +1488,6 @@
     };
 };
 
-<<<<<<< HEAD
-fn handleHandshake(comptime H: type, worker: anytype, hc: *HandlerConn(H), ctx: anytype) struct { ?Compression, bool } {
-    return _handleHandshake(H, worker, hc, ctx) catch |err| {
-        log.warn("({}) uncaugh error processing handshake: {}", .{ hc.conn.address, err });
-        return .{ null, false };
-    };
-}
-
-fn _handleHandshake(comptime H: type, worker: anytype, hc: *HandlerConn(H), ctx: anytype) !struct { ?Compression, bool } {
-=======
 fn handleHandshake(comptime H: type, worker: anytype, hc: *HandlerConn(H), ctx: anytype) struct { bool, bool } {
     return _handleHandshake(H, worker, hc, ctx) catch |err| {
         log.warn("({f}) uncaugh error processing handshake: {}", .{ hc.conn.address, err });
@@ -1527,7 +1496,6 @@
 }
 
 fn _handleHandshake(comptime H: type, worker: anytype, hc: *HandlerConn(H), ctx: anytype) !struct { bool, bool } {
->>>>>>> abbdfc0e
     std.debug.assert(hc.handler == null);
 
     var state = hc.handshake orelse blk: {
@@ -1541,13 +1509,8 @@
     const len = state.len;
 
     if (len == buf.len) {
-<<<<<<< HEAD
-        log.warn("({}) handshake request exceeded maximum configured size ({d})", .{ conn.address, buf.len });
-        return .{ null, false };
-=======
         log.warn("({f}) handshake request exceeded maximum configured size ({d})", .{ conn.address, buf.len });
         return .{ false, false };
->>>>>>> abbdfc0e
     }
 
     const n = posix.read(hc.socket, buf[len..]) catch |err| {
@@ -1559,38 +1522,22 @@
             },
             else => log.warn("({f}) handshake error reading from socket: {}", .{ conn.address, err }),
         }
-<<<<<<< HEAD
-        return .{ null, false };
-    };
-
-    if (n == 0) {
-        log.debug("({}) handshake connection closed", .{conn.address});
-        return .{ null, false };
-=======
         return .{ false, false };
     };
 
     if (n == 0) {
         log.debug("({f}) handshake connection closed", .{conn.address});
         return .{ false, false };
->>>>>>> abbdfc0e
     }
 
     state.len = len + n;
     var handshake = Handshake.parse(state) catch |err| {
         log.debug("({f}) error parsing handshake: {}", .{ conn.address, err });
         respondToHandshakeError(conn, err);
-<<<<<<< HEAD
-        return .{ null, false };
-    } orelse {
-        // we need more data
-        return .{ null, true };
-=======
         return .{ false, false };
     } orelse {
         // we need more data
         return .{ false, true };
->>>>>>> abbdfc0e
     };
 
     const compression = handshake.compression != null and worker.compression != null;
@@ -1606,13 +1553,8 @@
         } else {
             respondToHandshakeError(conn, err);
         }
-<<<<<<< HEAD
-        log.debug("({}) " ++ @typeName(H) ++ ".init rejected request {}", .{ conn.address, err });
-        return .{ null, false };
-=======
         log.debug("({f}) " ++ @typeName(H) ++ ".init rejected request {}", .{ conn.address, err });
         return .{ false, false };
->>>>>>> abbdfc0e
     };
 
     hc.handler = handler;
@@ -1625,22 +1567,13 @@
         const params = @typeInfo(@TypeOf(H.afterInit)).@"fn".params;
         const res = if (params.len == 1) hc.handler.?.afterInit() else hc.handler.?.afterInit(ctx);
         res catch |err| {
-<<<<<<< HEAD
-            log.debug("({}) " ++ @typeName(H) ++ ".afterInit error: {}", .{ conn.address, err });
-=======
             log.debug("({f}) " ++ @typeName(H) ++ ".afterInit error: {}", .{ conn.address, err });
->>>>>>> abbdfc0e
-            return .{ null, false };
+            return .{ false, false };
         };
     }
 
-<<<<<<< HEAD
-    log.debug("({}) connection successfully upgraded", .{conn.address});
-    return .{ agreed_compression, true };
-=======
     log.debug("({f}) connection successfully upgraded", .{conn.address});
     return .{ compression, true };
->>>>>>> abbdfc0e
 }
 
 fn handleClientData(comptime H: type, hc: *HandlerConn(H), allocator: Allocator, fba: *FixedBufferAllocator) bool {
