--- conflicted
+++ resolved
@@ -156,15 +156,10 @@
             pos = end;
         }
 
-<<<<<<< HEAD
-        for (headers.keys[0..headers.len], headers.values[0..headers.len]) |k, v| {
-            pos += (try std.fmt.bufPrint(buf[pos..], "\r\n{s}: {s}", .{ k, v })).len;
-=======
         if (headers_) |headers| {
             for (headers.keys[0..headers.len], headers.values[0..headers.len]) |k, v| {
                 pos += (try std.fmt.bufPrint(buf[pos..], "\r\n{s}: {s}", .{ k, v })).len;
             }
->>>>>>> abbdfc0e
         }
 
         const end = pos + 4;
@@ -530,23 +525,7 @@
             "Upgrade: websocket\r\n" ++
             "Connection: upgrade\r\n" ++
             "Sec-Websocket-Accept: flzHu2DevQ2dSCSVqKSii5e9C2o=\r\n\r\n";
-<<<<<<< HEAD
-        try t.expectString(expected, try Handshake.createReply("this is my key", &res_headers, null, &buf));
-=======
         try t.expectString(expected, try Handshake.createReply("this is my key", null, false, &buf));
->>>>>>> abbdfc0e
-    }
-
-    {
-        // compression
-        const expected =
-            "HTTP/1.1 101 Switching Protocols\r\n" ++
-            "Upgrade: websocket\r\n" ++
-            "Connection: upgrade\r\n" ++
-            "Sec-Websocket-Accept: flzHu2DevQ2dSCSVqKSii5e9C2o=\r\n" ++
-<<<<<<< HEAD
-            "Sec-WebSocket-Extensions: permessage-deflate\r\n\r\n";
-        try t.expectString(expected, try Handshake.createReply("this is my key", &res_headers, .{}, &buf));
     }
 
     {
@@ -557,21 +536,14 @@
             "Connection: upgrade\r\n" ++
             "Sec-Websocket-Accept: flzHu2DevQ2dSCSVqKSii5e9C2o=\r\n" ++
             "Sec-WebSocket-Extensions: permessage-deflate; server_no_context_takeover; client_no_context_takeover\r\n\r\n";
-        try t.expectString(expected, try Handshake.createReply("this is my key", &res_headers, .{
-            .client_no_context_takeover = true,
-            .server_no_context_takeover = true,
-        }, &buf));
-=======
-            "Sec-WebSocket-Extensions: permessage-deflate; server_no_context_takeover; client_no_context_takeover\r\n\r\n";
         try t.expectString(expected, try Handshake.createReply("this is my key", null, true, &buf));
->>>>>>> abbdfc0e
     }
 
     // With custom headers
     var res_headers = try Handshake.KeyValue.init(t.allocator, 2);
     defer res_headers.deinit(t.allocator);
     res_headers.add("Set-Cookie", "Yummy!");
-<<<<<<< HEAD
+
     {
         // no compression
         const expected =
@@ -580,7 +552,7 @@
             "Connection: upgrade\r\n" ++
             "Sec-Websocket-Accept: flzHu2DevQ2dSCSVqKSii5e9C2o=\r\n" ++
             "Set-Cookie: Yummy!\r\n\r\n";
-        try t.expectString(expected, try Handshake.createReply("this is my key", &res_headers, null, &buf));
+        try t.expectString(expected, try Handshake.createReply("this is my key", &res_headers, false, &buf));
     }
 
     {
@@ -590,34 +562,9 @@
             "Upgrade: websocket\r\n" ++
             "Connection: upgrade\r\n" ++
             "Sec-Websocket-Accept: flzHu2DevQ2dSCSVqKSii5e9C2o=\r\n" ++
-            "Sec-WebSocket-Extensions: permessage-deflate\r\n" ++
-            "Set-Cookie: Yummy!\r\n\r\n";
-        try t.expectString(expected, try Handshake.createReply("this is my key", &res_headers, .{}, &buf));
-    }
-
-    {
-        // compression
-=======
-
-    {
-        // no compression
->>>>>>> abbdfc0e
-        const expected =
-            "HTTP/1.1 101 Switching Protocols\r\n" ++
-            "Upgrade: websocket\r\n" ++
-            "Connection: upgrade\r\n" ++
-            "Sec-Websocket-Accept: flzHu2DevQ2dSCSVqKSii5e9C2o=\r\n" ++
-<<<<<<< HEAD
             "Sec-WebSocket-Extensions: permessage-deflate; server_no_context_takeover; client_no_context_takeover\r\n" ++
             "Set-Cookie: Yummy!\r\n\r\n";
-        try t.expectString(expected, try Handshake.createReply("this is my key", &res_headers, .{
-            .client_no_context_takeover = true,
-            .server_no_context_takeover = true,
-        }, &buf));
-=======
-            "Set-Cookie: Yummy!\r\n\r\n";
-        try t.expectString(expected, try Handshake.createReply("this is my key", &res_headers, false, &buf));
->>>>>>> abbdfc0e
+        try t.expectString(expected, try Handshake.createReply("this is my key", &res_headers, true, &buf));
     }
 }
 
